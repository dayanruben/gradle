--- conflicted
+++ resolved
@@ -378,8 +378,6 @@
     inner class CacheFingerprintWriterHost :
         ConfigurationCacheFingerprintWriter.Host {
 
-<<<<<<< HEAD
-=======
         override val isFineGrainedPropertyTracking: Boolean
             get() = startParameter.isFineGrainedPropertyTracking
 
@@ -389,7 +387,6 @@
         override val encryptionKeyHashCode: HashCode
             get() = encryptionService.encryptionKeyHashCode
 
->>>>>>> dc6ae025
         override val gradleUserHomeDir: File
             get() = startParameter.gradleUserHomeDir
 
