/*
 * Copyright 2017 the original author or authors.
 *
 * Licensed under the Apache License, Version 2.0 (the "License");
 * you may not use this file except in compliance with the License.
 * You may obtain a copy of the License at
 *
 *      http://www.apache.org/licenses/LICENSE-2.0
 *
 * Unless required by applicable law or agreed to in writing, software
 * distributed under the License is distributed on an "AS IS" BASIS,
 * WITHOUT WARRANTIES OR CONDITIONS OF ANY KIND, either express or implied.
 * See the License for the specific language governing permissions and
 * limitations under the License.
 */

package org.gradle.kotlin.dsl.provider

import org.gradle.api.internal.ClassPathRegistry
import org.gradle.api.internal.artifacts.dsl.dependencies.DependencyFactoryInternal
import org.gradle.api.internal.classpath.ModuleRegistry
import org.gradle.api.internal.file.FileCollectionFactory
import org.gradle.api.internal.initialization.loadercache.DefaultClasspathHasher
import org.gradle.groovy.scripts.internal.ScriptSourceHasher
import org.gradle.initialization.ClassLoaderScopeRegistry
import org.gradle.initialization.GradlePropertiesController
import org.gradle.internal.buildoption.InternalOptions
import org.gradle.internal.classloader.ClasspathHasher
import org.gradle.internal.classpath.CachedClasspathTransformer
import org.gradle.internal.classpath.transforms.ClasspathElementTransformFactoryForLegacy
import org.gradle.internal.classpath.types.GradleCoreInstrumentationTypeRegistry
import org.gradle.internal.event.ListenerManager
import org.gradle.internal.execution.ExecutionEngine
import org.gradle.internal.execution.FileCollectionSnapshotter
import org.gradle.internal.execution.InputFingerprinter
import org.gradle.internal.fingerprint.classpath.ClasspathFingerprinter
import org.gradle.internal.instrumentation.reporting.PropertyUpgradeReportConfig
import org.gradle.internal.logging.progress.ProgressLoggerFactory
import org.gradle.internal.operations.BuildOperationRunner
import org.gradle.internal.scripts.ScriptExecutionListener
import org.gradle.internal.service.Provides
import org.gradle.internal.service.ServiceRegistrationProvider
import org.gradle.kotlin.dsl.cache.KotlinDslWorkspaceProvider
import org.gradle.kotlin.dsl.normalization.KotlinDslCompileAvoidanceClasspathHashCache
import org.gradle.kotlin.dsl.normalization.KotlinCompileClasspathFingerprinter
import org.gradle.kotlin.dsl.support.EmbeddedKotlinProvider
import org.gradle.kotlin.dsl.support.ImplicitImports
import org.gradle.plugin.management.internal.PluginHandler
import org.gradle.plugin.use.internal.PluginRequestApplicator


internal
const val KOTLIN_SCRIPT_COMPILATION_AVOIDANCE_ENABLED_PROPERTY =
    "org.gradle.kotlin.dsl.scriptCompilationAvoidance"


internal
object BuildServices : ServiceRegistrationProvider {

    @Provides
    fun createKotlinScriptClassPathProvider(
        moduleRegistry: ModuleRegistry,
        classPathRegistry: ClassPathRegistry,
        classLoaderScopeRegistry: ClassLoaderScopeRegistry,
        dependencyFactory: DependencyFactoryInternal,
    ) =

        KotlinScriptClassPathProvider(
            moduleRegistry,
            classPathRegistry,
            classLoaderScopeRegistry.coreAndPluginsScope,
            gradleApiJarsProviderFor(dependencyFactory),
        )

    @Provides
    fun createPluginRequestsHandler(
        pluginRequestApplicator: PluginRequestApplicator,
        pluginHandler: PluginHandler
    ) =

        PluginRequestsHandler(pluginRequestApplicator, pluginHandler)

    @Provides
    fun createClassPathModeExceptionCollector() =
        ClassPathModeExceptionCollector()

    @Provides
    @Suppress("LongParameterList")
    fun createKotlinScriptEvaluator(
        classPathProvider: KotlinScriptClassPathProvider,
        classloadingCache: KotlinScriptClassloadingCache,
        pluginRequestsHandler: PluginRequestsHandler,
        pluginRequestApplicator: PluginRequestApplicator,
        embeddedKotlinProvider: EmbeddedKotlinProvider,
        classPathModeExceptionCollector: ClassPathModeExceptionCollector,
        kotlinScriptBasePluginsApplicator: KotlinScriptBasePluginsApplicator,
        scriptSourceHasher: ScriptSourceHasher,
        classpathHasher: ClasspathHasher,
        implicitImports: ImplicitImports,
        progressLoggerFactory: ProgressLoggerFactory,
        buildOperationRunner: BuildOperationRunner,
        cachedClasspathTransformer: CachedClasspathTransformer,
        listenerManager: ListenerManager,
        executionEngine: ExecutionEngine,
        workspaceProvider: KotlinDslWorkspaceProvider,
        @Suppress("UNUSED_PARAMETER") kotlinCompilerContextDisposer: KotlinCompilerContextDisposer,
        fileCollectionFactory: FileCollectionFactory,
        inputFingerprinter: InputFingerprinter,
        internalOptions: InternalOptions,
        gradlePropertiesController: GradlePropertiesController,
        transformFactoryForLegacy: ClasspathElementTransformFactoryForLegacy,
        gradleCoreTypeRegistry: GradleCoreInstrumentationTypeRegistry,
        propertyUpgradeReportConfig: PropertyUpgradeReportConfig
    ): KotlinScriptEvaluator =

        StandardKotlinScriptEvaluator(
            classPathProvider,
            classloadingCache,
            pluginRequestApplicator,
            pluginRequestsHandler,
            embeddedKotlinProvider,
            classPathModeExceptionCollector,
            kotlinScriptBasePluginsApplicator,
            scriptSourceHasher,
            classpathHasher,
            implicitImports,
            progressLoggerFactory,
            buildOperationRunner,
            cachedClasspathTransformer,
            listenerManager.getBroadcaster(ScriptExecutionListener::class.java),
            executionEngine,
            workspaceProvider,
            fileCollectionFactory,
            inputFingerprinter,
            internalOptions,
            gradlePropertiesController,
            transformFactoryForLegacy,
            gradleCoreTypeRegistry,
            propertyUpgradeReportConfig
        )

    @Provides
    fun createCompileClasspathHasher(
        kotlinDslCompileAvoidanceClasspathHashCache: KotlinDslCompileAvoidanceClasspathHashCache,
        fileCollectionSnapshotter: FileCollectionSnapshotter,
        fileCollectionFactory: FileCollectionFactory,
        classpathFingerprinter: ClasspathFingerprinter
    ): ClasspathHasher =
        DefaultClasspathHasher(
            fileCollectionSnapshotter,
            if (isKotlinScriptCompilationAvoidanceEnabled) {
<<<<<<< HEAD
                KotlinCompileClasspathFingerprinter(
                    cacheService,
                    stringInterner
                )
=======
                KotlinCompileClasspathFingerprinter(kotlinDslCompileAvoidanceClasspathHashCache, fileCollectionSnapshotter)
>>>>>>> 3b19cc84
            } else {
                classpathFingerprinter
            },
            fileCollectionFactory
        )

    @Provides
    fun createKotlinCompilerContextDisposer(listenerManager: ListenerManager) =
        KotlinCompilerContextDisposer(listenerManager)

    private
    val isKotlinScriptCompilationAvoidanceEnabled: Boolean
        get() = System.getProperty(KOTLIN_SCRIPT_COMPILATION_AVOIDANCE_ENABLED_PROPERTY, "true") == "true"
}<|MERGE_RESOLUTION|>--- conflicted
+++ resolved
@@ -41,8 +41,8 @@
 import org.gradle.internal.service.Provides
 import org.gradle.internal.service.ServiceRegistrationProvider
 import org.gradle.kotlin.dsl.cache.KotlinDslWorkspaceProvider
+import org.gradle.kotlin.dsl.normalization.KotlinCompileClasspathFingerprinter
 import org.gradle.kotlin.dsl.normalization.KotlinDslCompileAvoidanceClasspathHashCache
-import org.gradle.kotlin.dsl.normalization.KotlinCompileClasspathFingerprinter
 import org.gradle.kotlin.dsl.support.EmbeddedKotlinProvider
 import org.gradle.kotlin.dsl.support.ImplicitImports
 import org.gradle.plugin.management.internal.PluginHandler
@@ -149,14 +149,7 @@
         DefaultClasspathHasher(
             fileCollectionSnapshotter,
             if (isKotlinScriptCompilationAvoidanceEnabled) {
-<<<<<<< HEAD
-                KotlinCompileClasspathFingerprinter(
-                    cacheService,
-                    stringInterner
-                )
-=======
-                KotlinCompileClasspathFingerprinter(kotlinDslCompileAvoidanceClasspathHashCache, fileCollectionSnapshotter)
->>>>>>> 3b19cc84
+                KotlinCompileClasspathFingerprinter(kotlinDslCompileAvoidanceClasspathHashCache)
             } else {
                 classpathFingerprinter
             },
