/*
 * Copyright 2024 the original author or authors.
 *
 * Licensed under the Apache License, Version 2.0 (the "License");
 * you may not use this file except in compliance with the License.
 * You may obtain a copy of the License at
 *
 *      http://www.apache.org/licenses/LICENSE-2.0
 *
 * Unless required by applicable law or agreed to in writing, software
 * distributed under the License is distributed on an "AS IS" BASIS,
 * WITHOUT WARRANTIES OR CONDITIONS OF ANY KIND, either express or implied.
 * See the License for the specific language governing permissions and
 * limitations under the License.
 */

plugins {
    id("gradlebuild.distribution.implementation-kotlin")
    id("gradlebuild.kotlin-dsl-sam-with-receiver")
}

description = "Configuration Cache services supporting bean serialization"

gradlebuildJava {
    usesJdkInternals = true
}

dependencies {
    api(projects.graphSerialization)
    api(projects.stdlibJavaExtensions)
    api(projects.modelCore)
    api(projects.persistentCache)
    api(projects.serviceProvider)

    api(libs.kotlinStdlib)

    implementation(projects.baseServices)
    implementation(projects.configurationProblemsBase)
    implementation(projects.core)
    implementation(projects.coreApi)
    implementation(projects.coreKotlinExtensions)
<<<<<<< HEAD
    implementation(projects.modelReflect)
=======
    implementation(projects.logging)
>>>>>>> 3b60d7b6
    implementation(projects.serviceLookup)
    implementation(projects.stdlibKotlinExtensions)

    implementation(libs.groovy)
    implementation(libs.guava)
}<|MERGE_RESOLUTION|>--- conflicted
+++ resolved
@@ -39,11 +39,8 @@
     implementation(projects.core)
     implementation(projects.coreApi)
     implementation(projects.coreKotlinExtensions)
-<<<<<<< HEAD
+    implementation(projects.logging)
     implementation(projects.modelReflect)
-=======
-    implementation(projects.logging)
->>>>>>> 3b60d7b6
     implementation(projects.serviceLookup)
     implementation(projects.stdlibKotlinExtensions)
 
