--- conflicted
+++ resolved
@@ -320,11 +320,7 @@
             verifyAll(getSingleLocation(ReceivedProblem.ReceivedFileLocation)) {
                 it.path == fooFileLocation.absolutePath
             }
-<<<<<<< HEAD
-            additionalData.asMap["formatted"] == """\
-=======
             details == """\
->>>>>>> 90f9e0c3
 $fooFileLocation:5: warning: [cast] redundant cast to $expectedType
         String s = (String)"Hello World";
                    ^"""
@@ -335,11 +331,7 @@
             fqid == 'compilation:java:compiler-warn-redundant-cast'
             contextualLabel == 'redundant cast to java.lang.String'
             solutions.empty
-<<<<<<< HEAD
-            additionalData.asMap["formatted"] == """\
-=======
             details == """\
->>>>>>> 90f9e0c3
 ${fooFileLocation}:9: warning: [cast] redundant cast to $expectedType
         String s = (String)"Hello World";
                    ^"""
