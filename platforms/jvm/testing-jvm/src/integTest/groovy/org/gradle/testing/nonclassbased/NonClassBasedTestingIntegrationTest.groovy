--- conflicted
+++ resolved
@@ -16,12 +16,10 @@
 
 package org.gradle.testing.nonclassbased
 
-<<<<<<< HEAD
+import spock.lang.Ignore
+
 import static org.gradle.util.Matchers.containsLine
 import static org.gradle.util.Matchers.matchesRegexp
-=======
-import spock.lang.Ignore
->>>>>>> 4890a173
 
 /**
  * Tests that exercise and demonstrate Non-Class-Based Testing using the {@code Test} task
