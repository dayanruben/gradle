/*
 * Copyright 2025 the original author or authors.
 *
 * Licensed under the Apache License, Version 2.0 (the "License");
 * you may not use this file except in compliance with the License.
 * You may obtain a copy of the License at
 *
 *      http://www.apache.org/licenses/LICENSE-2.0
 *
 * Unless required by applicable law or agreed to in writing, software
 * distributed under the License is distributed on an "AS IS" BASIS,
 * WITHOUT WARRANTIES OR CONDITIONS OF ANY KIND, either express or implied.
 * See the License for the specific language governing permissions and
 * limitations under the License.
 */

package org.gradle.tooling.internal.consumer.connection;

import org.gradle.api.Action;
import org.gradle.tooling.FetchModelResult;
import org.gradle.tooling.internal.adapter.ProtocolToModelAdapter;
import org.gradle.tooling.internal.consumer.DefaultFetchModelResult;
import org.gradle.tooling.internal.consumer.versioning.ModelMapping;
import org.gradle.tooling.internal.consumer.versioning.VersionDetails;
import org.gradle.tooling.internal.protocol.InternalBuildControllerVersion2;
import org.gradle.tooling.internal.protocol.InternalFetchModelResult;
import org.gradle.tooling.internal.protocol.ModelIdentifier;
import org.gradle.tooling.internal.protocol.resiliency.InternalFetchAwareBuildController;
import org.gradle.tooling.model.Model;
import org.jspecify.annotations.NullMarked;
import org.jspecify.annotations.Nullable;

import java.io.File;
<<<<<<< HEAD
=======
import java.io.Serializable;
import java.util.Collection;
import java.util.List;
>>>>>>> 0cd4c2da

@NullMarked
class FetchAwareBuildControllerAdapter extends StreamingAwareBuildControllerAdapter {
    private final InternalFetchAwareBuildController fetch;

    public FetchAwareBuildControllerAdapter(InternalBuildControllerVersion2 buildController, ProtocolToModelAdapter adapter, ModelMapping modelMapping, VersionDetails gradleVersion, File rootDir) {
        super(buildController, adapter, modelMapping, gradleVersion, rootDir);
        fetch = (InternalFetchAwareBuildController) buildController;
    }

    @Override
    public <M, P> FetchModelResult<M> fetch(
        @Nullable Model target,
        Class<M> modelType,
        @Nullable Class<P> parameterType,
        @Nullable Action<? super P> parameterInitializer
    ) {
        Object originalTarget = unpackModelTarget(target);
        ModelIdentifier modelIdentifier = getModelIdentifierFromModelType(modelType);
        P parameter = parameterInitializer != null ? initializeParameter(parameterType, parameterInitializer) : null;
        InternalFetchModelResult<Object> result = fetch.fetch(originalTarget, modelIdentifier, parameter);
        return adaptResult(target, modelType, result);
    }

    private <T extends Model, M> FetchModelResult<M> adaptResult(@Nullable T target, Class<M> modelType, InternalFetchModelResult<Object> result) {
        Object model = result.getModel();
        M adaptedModel = model != null ? adaptModel(target, modelType, model) : null;
<<<<<<< HEAD
        return DefaultFetchModelResult.of(target, adaptedModel, result.getFailures());
=======
        return new ModelFetchModelResult<>(result, adaptedModel);
    }

    private static class ModelFetchModelResult<M> implements FetchModelResult<M>, Serializable {
        private final InternalFetchModelResult<Object> result;
        private final M adaptedModel;
        @Nullable
        List<Failure> failures;

        public ModelFetchModelResult(InternalFetchModelResult<Object> result, M adaptedModel) {
            this.result = result;
            this.adaptedModel = adaptedModel;
            failures = null;
        }

        @Override
        public M getModel() {
            return adaptedModel;
        }

        @Override
        public Collection<? extends Failure> getFailures() {
            if (failures == null) {
                failures = BuildProgressListenerAdapter.toFailures(result.getFailures());
            }
            return failures;
        }
>>>>>>> 0cd4c2da
    }
}<|MERGE_RESOLUTION|>--- conflicted
+++ resolved
@@ -31,12 +31,6 @@
 import org.jspecify.annotations.Nullable;
 
 import java.io.File;
-<<<<<<< HEAD
-=======
-import java.io.Serializable;
-import java.util.Collection;
-import java.util.List;
->>>>>>> 0cd4c2da
 
 @NullMarked
 class FetchAwareBuildControllerAdapter extends StreamingAwareBuildControllerAdapter {
@@ -64,36 +58,6 @@
     private <T extends Model, M> FetchModelResult<M> adaptResult(@Nullable T target, Class<M> modelType, InternalFetchModelResult<Object> result) {
         Object model = result.getModel();
         M adaptedModel = model != null ? adaptModel(target, modelType, model) : null;
-<<<<<<< HEAD
-        return DefaultFetchModelResult.of(target, adaptedModel, result.getFailures());
-=======
-        return new ModelFetchModelResult<>(result, adaptedModel);
-    }
-
-    private static class ModelFetchModelResult<M> implements FetchModelResult<M>, Serializable {
-        private final InternalFetchModelResult<Object> result;
-        private final M adaptedModel;
-        @Nullable
-        List<Failure> failures;
-
-        public ModelFetchModelResult(InternalFetchModelResult<Object> result, M adaptedModel) {
-            this.result = result;
-            this.adaptedModel = adaptedModel;
-            failures = null;
-        }
-
-        @Override
-        public M getModel() {
-            return adaptedModel;
-        }
-
-        @Override
-        public Collection<? extends Failure> getFailures() {
-            if (failures == null) {
-                failures = BuildProgressListenerAdapter.toFailures(result.getFailures());
-            }
-            return failures;
-        }
->>>>>>> 0cd4c2da
+        return DefaultFetchModelResult.of(adaptedModel, result.getFailures());
     }
 }