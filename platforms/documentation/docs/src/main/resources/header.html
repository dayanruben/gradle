<div class="layout">
    <header class="site-layout__header site-header" itemscope="itemscope" itemtype="https://schema.org/WPHeader">
        <nav class="site-header__navigation" itemscope="itemscope" itemtype="https://schema.org/SiteNavigationElement">
            <div class="site-header__navigation-header">
                <a target="_top" class="logo" href="https://docs.gradle.org" title="Gradle Docs">
                    <svg width="139px" height="43px" viewBox="0 0 278 86" version="1.1" xmlns="http://www.w3.org/2000/svg">
                        <title>Gradle</title>
                        <path class="cls-1" d="M155,56.32V70.27a18.32,18.32,0,0,1-5.59,2.83,21.82,21.82,0,0,1-6.36.89,21.08,21.08,0,0,1-7.64-1.31A17.12,17.12,0,0,1,129.59,69a16.14,16.14,0,0,1-3.73-5.58,18.78,18.78,0,0,1-1.31-7.08,19.58,19.58,0,0,1,1.26-7.14A15.68,15.68,0,0,1,135,40a20.39,20.39,0,0,1,7.45-1.29,22,22,0,0,1,3.92.33,20.43,20.43,0,0,1,3.39.92,15.16,15.16,0,0,1,2.85,1.42A17.3,17.3,0,0,1,155,43.25l-1.84,2.91a1.72,1.72,0,0,1-1.12.84,2,2,0,0,1-1.5-.34L149,45.75a10.49,10.49,0,0,0-1.75-.79,14.33,14.33,0,0,0-2.17-.54,15.29,15.29,0,0,0-2.78-.22,11.91,11.91,0,0,0-4.61.86,9.66,9.66,0,0,0-3.52,2.46,10.9,10.9,0,0,0-2.24,3.84,14.88,14.88,0,0,0-.79,5,15.23,15.23,0,0,0,.85,5.28,11.06,11.06,0,0,0,2.38,3.94A10.15,10.15,0,0,0,138.05,68a14.28,14.28,0,0,0,8.25.44,17.1,17.1,0,0,0,2.94-1.09V61.14h-4.35a1.3,1.3,0,0,1-1-.35,1.15,1.15,0,0,1-.35-.85V56.32Zm10.47-2.93a10.53,10.53,0,0,1,2.72-3.45,5.77,5.77,0,0,1,3.72-1.25,4.5,4.5,0,0,1,2.72.74l-.38,4.41a1.18,1.18,0,0,1-.34.61,1,1,0,0,1-.61.18,6.76,6.76,0,0,1-1.06-.12,8.22,8.22,0,0,0-1.38-.12,5,5,0,0,0-1.74.28,4.37,4.37,0,0,0-1.37.83,5.55,5.55,0,0,0-1.07,1.3,12.26,12.26,0,0,0-.87,1.74V73.61H160V49.14h3.45a1.94,1.94,0,0,1,1.27.32,1.9,1.9,0,0,1,.48,1.16Zm11.36-.84A14.49,14.49,0,0,1,187,48.69a9.92,9.92,0,0,1,3.84.7,8.06,8.06,0,0,1,2.86,2,8.38,8.38,0,0,1,1.78,3,11.64,11.64,0,0,1,.61,3.82V73.61h-2.68a2.64,2.64,0,0,1-1.28-.25,1.72,1.72,0,0,1-.72-1l-.52-1.77a20.25,20.25,0,0,1-1.82,1.47,10.86,10.86,0,0,1-1.83,1.06,10.36,10.36,0,0,1-2,.66,12,12,0,0,1-2.4.22,9.64,9.64,0,0,1-2.86-.41,6.28,6.28,0,0,1-2.27-1.26,5.6,5.6,0,0,1-1.48-2.07,7.38,7.38,0,0,1-.52-2.89,5.7,5.7,0,0,1,.31-1.85,5.3,5.3,0,0,1,1-1.75,8.25,8.25,0,0,1,1.83-1.57,11.17,11.17,0,0,1,2.75-1.29,23.28,23.28,0,0,1,3.81-.9,36.77,36.77,0,0,1,5-.41V58.16a5.35,5.35,0,0,0-1.05-3.64,3.83,3.83,0,0,0-3-1.18,7.3,7.3,0,0,0-2.38.33,9.39,9.39,0,0,0-1.65.75l-1.3.75a2.52,2.52,0,0,1-1.3.34,1.7,1.7,0,0,1-1.05-.32,2.61,2.61,0,0,1-.69-.76Zm13.5,10.61a31.66,31.66,0,0,0-4.3.45,11,11,0,0,0-2.79.82,3.57,3.57,0,0,0-1.5,1.17,2.89,2.89,0,0,0,.47,3.67,3.93,3.93,0,0,0,2.39.67,7,7,0,0,0,3.14-.66,9.52,9.52,0,0,0,2.59-2Zm32.53-25V73.61h-3.6a1.39,1.39,0,0,1-1.48-1.07l-.5-2.36a12.4,12.4,0,0,1-3.4,2.74,9.17,9.17,0,0,1-4.47,1,7.95,7.95,0,0,1-6.55-3.26A11.61,11.61,0,0,1,201,66.79a19.71,19.71,0,0,1-.66-5.34,16.77,16.77,0,0,1,.74-5.06,12.21,12.21,0,0,1,2.13-4,9.88,9.88,0,0,1,3.31-2.69,9.64,9.64,0,0,1,4.34-1,8.63,8.63,0,0,1,3.51.64,9,9,0,0,1,2.6,1.74V38.17ZM217,55.39a5.94,5.94,0,0,0-2.18-1.72,6.54,6.54,0,0,0-2.54-.5,5.68,5.68,0,0,0-2.41.5A4.87,4.87,0,0,0,208,55.19a7.19,7.19,0,0,0-1.17,2.57,14.83,14.83,0,0,0-.4,3.69,16.34,16.34,0,0,0,.34,3.63,7.14,7.14,0,0,0,1,2.44,3.79,3.79,0,0,0,1.58,1.36,5,5,0,0,0,2.07.41,6,6,0,0,0,3.13-.76A9.19,9.19,0,0,0,217,66.36Zm17.67-17.22V73.61h-5.89V38.17ZM245.1,62.11a11.37,11.37,0,0,0,.67,3.26,6.54,6.54,0,0,0,1.38,2.27,5.39,5.39,0,0,0,2,1.33,7.26,7.26,0,0,0,2.61.44,8.21,8.21,0,0,0,2.47-.33,11.51,11.51,0,0,0,1.81-.74c.52-.27,1-.52,1.36-.74a2.31,2.31,0,0,1,1.13-.33,1.21,1.21,0,0,1,1.1.55L261.36,70a9.45,9.45,0,0,1-2.19,1.92,12.18,12.18,0,0,1-2.54,1.24,14,14,0,0,1-2.7.66,18.78,18.78,0,0,1-2.65.19,12.93,12.93,0,0,1-4.75-.85,10.65,10.65,0,0,1-3.82-2.5,11.8,11.8,0,0,1-2.55-4.1,15.9,15.9,0,0,1-.93-5.67,13.55,13.55,0,0,1,.81-4.71,11.34,11.34,0,0,1,2.33-3.84,11,11,0,0,1,3.69-2.59,12.31,12.31,0,0,1,4.93-1,11.86,11.86,0,0,1,4.27.74,9.25,9.25,0,0,1,3.36,2.16,9.84,9.84,0,0,1,2.21,3.48,13,13,0,0,1,.8,4.71,3.82,3.82,0,0,1-.29,1.8,1.19,1.19,0,0,1-1.1.46Zm11.23-3.55A7.28,7.28,0,0,0,256,56.4a5.16,5.16,0,0,0-1-1.77,4.44,4.44,0,0,0-1.63-1.21,5.68,5.68,0,0,0-2.3-.44,5.46,5.46,0,0,0-4,1.45,7.13,7.13,0,0,0-1.87,4.13ZM112.26,14a13.72,13.72,0,0,0-19.08-.32,1.27,1.27,0,0,0-.41.93,1.31,1.31,0,0,0,.38.95l1.73,1.73a1.31,1.31,0,0,0,1.71.12,7.78,7.78,0,0,1,4.71-1.57,7.87,7.87,0,0,1,5.57,13.43C96,40.2,81.41,9.66,48.4,25.37a4.48,4.48,0,0,0-2,6.29l5.66,9.79a4.49,4.49,0,0,0,6.07,1.67l.14-.08-.11.08,2.51-1.41a57.72,57.72,0,0,0,7.91-5.89,1.37,1.37,0,0,1,1.8-.06h0a1.29,1.29,0,0,1,0,2A59.79,59.79,0,0,1,62.11,44l-.09.05-2.51,1.4a7,7,0,0,1-3.47.91,7.19,7.19,0,0,1-6.23-3.57l-5.36-9.24C34.17,40.81,27.93,54.8,31.28,72.5a1.31,1.31,0,0,0,1.29,1.06h6.09A1.3,1.3,0,0,0,40,72.42a8.94,8.94,0,0,1,17.73,0A1.3,1.3,0,0,0,59,73.56h5.94a1.31,1.31,0,0,0,1.3-1.14,8.93,8.93,0,0,1,17.72,0,1.3,1.3,0,0,0,1.29,1.14h5.87a1.3,1.3,0,0,0,1.3-1.28c.14-8.28,2.37-17.79,8.74-22.55C123.15,33.25,117.36,19.12,112.26,14ZM89.79,38.92l-4.2-2.11h0a2.64,2.64,0,1,1,4.2,2.12Z"/>
                    </svg>
                </a>
                <div class="site-header__doc-type sr-only">User Manual</div>
                <div class="site-header-version"></div>
                <button type="button" aria-label="Navigation Menu" class="site-header__navigation-button hamburger">
                    <span class="hamburger__bar"></span>
                    <span class="hamburger__bar"></span>
                    <span class="hamburger__bar"></span>
                </button>
            </div>
            <div class="site-header__navigation-collapsible site-header__navigation-collapsible--collapse">
                <ul class="site-header__navigation-items">
                    <li id="theme-toggle" class="site-header__navigation-item">
                        <a class="site-header__navigation-link theme-toggle" title="Theme">
                            <svg width="24" height="24" viewBox="0 0 24 24" xmlns="http://www.w3.org/2000/svg">
                                <title>Theme</title>
                                <path d="m12 22c5.5228475 0 10-4.4771525 10-10s-4.4771525-10-10-10-10 4.4771525-10 10 4.4771525 10 10 10zm0-1.5v-17c4.6944204 0 8.5 3.80557963 8.5 8.5 0 4.6944204-3.8055796 8.5-8.5 8.5z"/>
                            </svg>
                        </a>
                        <script type="text/javascript">
                            const themeToggleBtn = document.querySelector('.theme-toggle');
                            const theme = localStorage.getItem('theme');
                            theme && document.body.classList.add(theme);
                            const handleThemeToggle = () => {
                              document.body.classList.toggle('dark-mode');
                              if (document.body.classList.contains('dark-mode')) {
                                localStorage.setItem('theme', 'dark-mode');
                              } else {
                                localStorage.removeItem('theme');
                              }
                            };
                            themeToggleBtn.addEventListener('click', handleThemeToggle);
                        </script>
                    </li>
                    <li class="site-header__navigation-item site-header__navigation-submenu-section" tabindex="0">
                        <span class="site-header__navigation-link">
                            Community
                        </span>
                        <div class="site-header__navigation-submenu">
                            <div class="site-header__navigation-submenu-item" itemprop="name">
                                <a target="_top" class="site-header__navigation-submenu-item-link" href="https://gradle.org/" itemprop="url">
                                    <span class="site-header__navigation-submenu-item-link-text">Community Home</span>
                                </a>
                            </div>
                            <div class="site-header__navigation-submenu-item" itemprop="name">
                                <a target="_top" class="site-header__navigation-submenu-item-link" href="https://discuss.gradle.org/" itemprop="url">
                                    <span class="site-header__navigation-submenu-item-link-text">Community Forums</span>
                                </a>
                            </div>
                            <div class="site-header__navigation-submenu-item" itemprop="name">
                                <a target="_top" class="site-header__navigation-submenu-item-link" href="https://plugins.gradle.org" itemprop="url">
                                    <span class="site-header__navigation-submenu-item-link-text">Community Plugins</span>
                                </a>
                            </div>
                        </div>
                    </li>
                    <li class="site-header__navigation-item" itemprop="name">
                        <a target="_top" class="site-header__navigation-link" href="https://gradle.org/training/" itemprop="url">Training</a>
                    </li>
                    <li class="site-header__navigation-item site-header__navigation-submenu-section" tabindex="0">
                        <span class="site-header__navigation-link">
                            News
                        </span>
                        <div class="site-header__navigation-submenu">
                            <div class="site-header__navigation-submenu-item" itemprop="name">
                                <a class="site-header__navigation-submenu-item-link" href="https://newsletter.gradle.org" itemprop="url">
                                    <span class="site-header__navigation-submenu-item-link-text">Newsletter</span>
                                </a>
                            </div>
                            <div class="site-header__navigation-submenu-item" itemprop="name">
                                <a class="site-header__navigation-submenu-item-link" href="https://blog.gradle.org" itemprop="url">
                                    <span class="site-header__navigation-submenu-item-link-text">Blog</span>
                                </a>
                            </div>
                            <div class="site-header__navigation-submenu-item">
                                <a class="site-header__navigation-submenu-item-link" href="https://twitter.com/gradle">
                                    <span class="site-header__navigation-submenu-item-link-text">Twitter</span>
                                </a>
                            </div>
                        </div>
                    </li>
                    <li class="site-header__navigation-item" itemprop="name">
                        <a target="_top" class="site-header__navigation-link" href="https://gradle.com/develocity" itemprop="url">Develocity</a>
                    </li>
                    <li class="site-header__navigation-item">
                        <a class="site-header__navigation-link" title="Gradle on GitHub" href="https://github.com/gradle/gradle">
                            <svg width="20" height="20" viewBox="0 0 20 20" xmlns="http://www.w3.org/2000/svg">
                                <title>Github</title>
                                <path d="M10 0C4.477 0 0 4.477 0 10c0 4.418 2.865 8.166 6.839 9.489.5.092.682-.217.682-.482 0-.237-.008-.866-.013-1.7-2.782.603-3.369-1.342-3.369-1.342-.454-1.155-1.11-1.462-1.11-1.462-.908-.62.069-.608.069-.608 1.003.07 1.531 1.03 1.531 1.03.892 1.529 2.341 1.087 2.91.831.092-.646.35-1.086.636-1.336-2.22-.253-4.555-1.11-4.555-4.943 0-1.091.39-1.984 1.029-2.683-.103-.253-.446-1.27.098-2.647 0 0 .84-.268 2.75 1.026A9.578 9.578 0 0 1 10 4.836c.85.004 1.705.114 2.504.337 1.909-1.294 2.747-1.026 2.747-1.026.546 1.377.203 2.394.1 2.647.64.699 1.028 1.592 1.028 2.683 0 3.842-2.339 4.687-4.566 4.935.359.309.678.919.678 1.852 0 1.336-.012 2.415-.012 2.743 0 .267.18.579.688.481C17.137 18.163 20 14.418 20 10c0-5.523-4.478-10-10-10" fill-rule="evenodd";/>
                            </svg>
                        </a>
                    </li>
                </ul>
            </div>
        </nav>
    </header>

    <main class="main-content">
        <!-- Primary Navigation -->
        <nav class="docs-navigation">
            <div class="search-container">
                <input type="search" name="q" id="search-input" class="search-input" placeholder="Search the docs"/>
            </div>
            <h3 id="overview">Overview</h3>
            <ul>
                <li><a href="../userguide/userguide.html">What is Gradle?</a></li>
                <li><a href="../userguide/about_manual.html">The User Manual</a></li>
            </ul>

            <h3 id="what-is-new">Releases</h3>
            <ul>
                <li><a href="https://gradle.org/releases/">All Releases</a></li>
                <li><a href="../release-notes.html">Release Notes</a></li>
                <li><a href="../userguide/installation.html">Installing Gradle</a></li>
                <li><a class="nav-dropdown" data-toggle="collapse" href="#upgrading-gradle" aria-expanded="false" aria-controls="upgrading-gradle">Upgrading Gradle</a>
                    <ul id="upgrading-gradle">
                        <li><a href="../userguide/upgrading_version_8.html">version 8.X to latest</a></li>
                        <li><a href="../userguide/upgrading_version_7.html">version 7.X to 8.0</a></li>
                        <li><a href="../userguide/upgrading_version_6.html">version 6.X to 7.0</a></li>
                        <li><a href="../userguide/upgrading_version_5.html">version 5.X to 6.0</a></li>
                        <li><a href="../userguide/upgrading_version_4.html">version 4.X to 5.0</a></li>
                    </ul>
                </li>
                <li><a class="nav-dropdown" data-toggle="collapse" href="#migrating-to-gradle" aria-expanded="false" aria-controls="migrating-to-gradle">Migrating to Gradle</a>
                    <ul id="migrating-to-gradle">
                        <li><a href="../userguide/migrating_from_maven.html">from Maven</a></li>
                        <li><a href="../userguide/migrating_from_ant.html">from Ant</a></li>
                    </ul>
                </li>
                <li><a href="../userguide/compatibility.html">Compatibility Notes</a></li>
                <li><a href="../userguide/feature_lifecycle.html">Gradle's Feature Lifecycle</a></li>
            </ul>

            <h3 id="running-gradle-builds">Running Gradle Builds</h3>
            <ul>
                <li><a href="../userguide/getting_started_eng.html">Getting Started</a></li>
                <li><a class="nav-dropdown" data-toggle="collapse" href="#running-introduction" aria-expanded="false" aria-controls="introduction">Core Concepts</a>
                    <ul id="running-introduction">
                        <li><a href="../userguide/gradle_basics.html">1. Gradle Basics</a></li>
                        <li><a href="../userguide/gradle_wrapper_basics.html">2. Gradle Wrapper Basics</a></li>
                        <li><a href="../userguide/command_line_interface_basics.html">3. Command-Line Interface Basics</a></li>
                        <li><a href="../userguide/settings_file_basics.html">4. Settings File Basics</a></li>
                        <li><a href="../userguide/build_file_basics.html">5. Build File Basics</a></li>
                        <li><a href="../userguide/dependency_management_basics.html">6. Dependency Management Basics</a></li>
                        <li><a href="../userguide/task_basics.html">7. Task Basics</a></li>
                        <li><a href="../userguide/plugin_basics.html">8. Plugins Basics</a></li>
                        <li><a href="../userguide/gradle_optimizations.html">9. Incremental Builds + Caching</a></li>
                        <li><a href="../userguide/build_scans.html">10. Build Scans</a></li>

                    </ul>
                </li>
                <li><a class="nav-dropdown" data-toggle="collapse" aria-expanded="false">Tutorial</a>
                    <ul id="running-tutorial">
                        <li><a href="../userguide/part1_gradle_init.html">1. Initializing the Project</a></li>
                        <li><a href="../userguide/part2_gradle_tasks.html">2. Running Tasks</a></li>
                        <li><a href="../userguide/part3_gradle_dep_man.html">3. Understanding Dependencies</a></li>
                        <li><a href="../userguide/part4_gradle_plugins.html">4. Applying Plugins</a></li>
                        <li><a href="../userguide/part5_gradle_inc_builds.html">5. Exploring Incremental Builds</a></li>
                        <li><a href="../userguide/part6_gradle_caching.html">6. Enabling the Build Cache</a></li>
                        <li><a href="../userguide/part7_gradle_refs.html">7. Using Reference Materials</a></li>
                    </ul>
                </li>
                <li><a href="../userguide/gradle_ides.html">Gradle in the IDE</a></li>
                <li><a href="../userguide/continuous_builds.html">Continuous Build</a></li>
            </ul>

<<<<<<< HEAD
        <h3 id="authoring-gradle-builds">Authoring Gradle Builds</h3>
        <ul>
            <li><a href="../userguide/getting_started_dev.html">Getting Started</a></li>
            <li><a class="nav-dropdown" data-toggle="collapse" href="#learning-the-basics" aria-expanded="false" aria-controls="learning-the-basics">Learning the Basics</a>
                <ul id="authoring-introduction">
                    <li><a href="../userguide/gradle_directories.html">1. Gradle Directories</a></li>
                    <li><a href="../userguide/intro_multi_project_builds.html">2. Multi-Project Builds</a></li>
                    <li><a href="../userguide/build_lifecycle.html">3. Gradle Build Lifecycle</a></li>
                    <li><a href="../userguide/writing_settings_files.html">4. Writing Settings Files</a></li>
                    <li><a href="../userguide/writing_build_scripts.html">5. Writing Build Scripts</a></li>
                    <li><a href="../userguide/tutorial_using_tasks.html">6. Using Tasks</a></li>
                    <li><a href="../userguide/writing_tasks.html">7. Writing Tasks</a></li>
                    <li><a href="../userguide/plugins.html">8. Using Plugins</a></li>
                    <li><a href="../userguide/writing_plugins.html">9. Writing Plugins</a></li>
                </ul>
            </li>
            <li><a class="nav-dropdown" data-toggle="collapse" aria-expanded="false">Tutorial</a>
                <ul id="authoring-tutorial">
                    <li><a href="../userguide/partr1_gradle_init.html">1. Initializing the Project</a></li>
                    <li><a href="../userguide/partr2_build_lifecycle.html">2. Understanding the Build Lifecycle</a></li>
                    <li><a href="../userguide/partr3_multi_project_builds.html">3. Multi-Project Builds</a></li>
                    <li><a href="../userguide/partr4_settings_file.html">4. Writing the Settings File</a></li>
                    <li><a href="../userguide/partr5_build_scripts.html">5. Writing a Build Script</a></li>
                    <li><a href="../userguide/partr6_writing_tasks.html">6. Writing Tasks</a></li>
                    <li><a href="../userguide/partr7_writing_plugins.html">7. Writing Plugins</a></li>
                </ul>
            </li>
            <li><a class="nav-dropdown" data-toggle="collapse" href="#authoring-multi-project-builds" aria-expanded="false" aria-controls="authoring-multi-project-builds">Structuring Builds</a>
                <ul id="authoring-multi-project-builds">
                    <li><a href="../userguide/multi_project_builds.html">Structuring Projects with Gradle</a></li>
                    <li><a href="../userguide/declaring_dependencies_between_subprojects.html">Declaring Dependencies between Subprojects</a></li>
                    <li><a href="../userguide/sharing_build_logic_between_subprojects.html">Sharing Build Logic between Subprojects</a></li>
                    <li><a href="../userguide/composite_builds.html">Composite Builds</a></li>
                </ul>
            </li>
            <li><a class="nav-dropdown" data-toggle="collapse" href="#developing-tasks" aria-expanded="false" aria-controls="developing-tasks">Developing Tasks</a>
                <ul id="developing-tasks">
                    <li><a href="../userguide/more_about_tasks.html">Authoring Tasks</a></li>
                    <li><a href="../userguide/custom_tasks.html">Writing Gradle Task Types</a></li>
                    <li><a href="../userguide/lazy_configuration.html">Configuring Tasks Lazily</a></li>
                    <li><a href="../userguide/task_configuration_avoidance.html">Avoiding Unnecessary Task Configuration</a></li>
                    <li><a href="../userguide/worker_api.html">Developing Parallel Tasks</a></li>
                </ul>
            </li>
            <li><a class="nav-dropdown" data-toggle="collapse" href="#developing-plugins" aria-expanded="false" aria-controls="developing-plugins">Developing Plugins</a>
                <ul id="developing-plugins">
                    <li><a href="../userguide/custom_plugins.html">Starting Plugin Development</a></li>
                    <li><a href="../userguide/designing_gradle_plugins.html">Designing Plugins</a></li>
                    <li><a href="../userguide/implementing_gradle_plugins.html">Implementing Plugins</a></li>
                    <li><a href="../userguide/testing_gradle_plugins.html">Testing Plugins</a></li>
                    <li><a href="../userguide/publishing_gradle_plugins.html">Publishing Plugins</a></li>
                </ul>
            </li>
            <li><a class="nav-dropdown" data-toggle="collapse" href="#authoring-sustainable-builds" aria-expanded="false" aria-controls="authoring-sustainable-builds">Best Practices</a>
                <ul id="authoring-sustainable-builds">
                    <li><a href="../userguide/organizing_gradle_projects.html">Organizing Build Logic</a></li>
                    <li><a href="../userguide/authoring_maintainable_build_scripts.html">Following Best Practices</a></li>
                </ul>
            </li>
            <li><a class="nav-dropdown" data-toggle="collapse" href="#other-developing-topics" aria-expanded="false" aria-controls="other-developing-topics">Other Topics</a>
                <ul id="other-developing-topics">
                    <li><a href="../userguide/directory_layout.html">Gradle managed Directories</a></li>
                    <li><a href="../userguide/working_with_files.html">Working with Files</a></li>
                    <li><a href="../userguide/logging.html">Working with Logging</a></li>
                    <li><a href="../userguide/potential_traps.html">Avoiding Traps</a></li>
                    <li><a href="../userguide/build_environment.html">Configuring the Build Environment</a></li>
                    <li><a href="../userguide/init_scripts.html">Initialization Scripts</a></li>
                    <li><a href="../userguide/custom_gradle_types.html">Writing Custom Gradle Types and Service Injection</a></li>
                    <li><a href="../userguide/build_services.html">Shared Build Services</a></li>
                    <li><a href="../userguide/dataflow_actions.html">Dataflow Actions</a></li>
                    <li><a href="../userguide/test_kit.html">Testing a Build with TestKit</a></li>
                    <li><a href="../userguide/ant.html">Using Ant from Gradle</a></li>
                </ul>
            </li>
        </ul>
=======
            <h3 id="authoring-gradle-builds">Authoring Gradle Builds</h3>
            <ul>
                <li><a href="../userguide/getting_started_dev.html">Getting Started</a></li>
                <li><a class="nav-dropdown" data-toggle="collapse" href="#learning-the-basics" aria-expanded="false" aria-controls="learning-the-basics">Learning the Basics</a>
                    <ul id="authoring-introduction">
                        <li><a href="../userguide/gradle_directories.html">1. Gradle Directories</a></li>
                        <li><a href="../userguide/intro_multi_project_builds.html">2. Multi-Project Builds</a></li>
                        <li><a href="../userguide/build_lifecycle.html">3. Gradle Build Lifecycle</a></li>
                        <li><a href="../userguide/writing_settings_files.html">4. Writing Settings Files</a></li>
                        <li><a href="../userguide/writing_build_scripts.html">5. Writing Build Scripts</a></li>
                        <li><a href="../userguide/tutorial_using_tasks.html">6. Using Tasks</a></li>
                        <li><a href="../userguide/writing_tasks.html">7. Writing Tasks</a></li>
                        <li><a href="../userguide/plugins.html">8. Using Plugins</a></li>
                        <li><a href="../userguide/writing_plugins.html">9. Writing Plugins</a></li>
                    </ul>
                </li>
                <li><a class="nav-dropdown" data-toggle="collapse" aria-expanded="false">Tutorial</a>
                    <ul id="authoring-tutorial">
                        <li><a href="../userguide/partr1_gradle_init.html">1. Initializing the Project</a></li>
                        <li><a href="../userguide/partr2_build_lifecycle.html">2. Understanding the Build Lifecycle</a></li>
                        <li><a href="../userguide/partr3_multi_project_builds.html">3. Multi-Project Builds</a></li>
                        <li><a href="../userguide/partr4_settings_file.html">4. Writing the Settings File</a></li>
                        <li><a href="../userguide/partr5_build_scripts.html">5. Writing a Build Script</a></li>
                        <li><a href="../userguide/partr6_writing_tasks.html">6. Writing Tasks</a></li>
                        <li><a href="../userguide/partr7_writing_plugins.html">7. Writing Plugins</a></li>
                    </ul>
                </li>
                <li><a class="nav-dropdown" data-toggle="collapse" href="#authoring-multi-project-builds" aria-expanded="false" aria-controls="authoring-multi-project-builds">Structuring Builds</a>
                    <ul id="authoring-multi-project-builds">
                        <li><a href="../userguide/multi_project_builds.html">Structuring Projects with Gradle</a></li>
                        <li><a href="../userguide/declaring_dependencies_between_subprojects.html">Declaring Dependencies between Subprojects</a></li>
                        <li><a href="../userguide/sharing_build_logic_between_subprojects.html">Sharing Build Logic between Subprojects</a></li>
                        <li><a href="../userguide/composite_builds.html">Composite Builds</a></li>
                        <li><a href="../userguide/structuring_software_products_details.html">Multi-project Build Considerations and Optimizations</a></li>
                        <li><a href="../userguide/structuring_software_products.html">Sample</a></li>
                    </ul>
                </li>
                <li><a class="nav-dropdown" data-toggle="collapse" href="#developing-tasks" aria-expanded="false" aria-controls="developing-tasks">Developing Tasks</a>
                    <ul id="developing-tasks">
                        <li><a href="../userguide/more_about_tasks.html">Authoring Tasks</a></li>
                        <li><a href="../userguide/custom_tasks.html">Writing Gradle Task Types</a></li>
                        <li><a href="../userguide/lazy_configuration.html">Configuring Tasks Lazily</a></li>
                        <li><a href="../userguide/task_configuration_avoidance.html">Avoiding Unnecessary Task Configuration</a></li>
                        <li><a href="../userguide/worker_api.html">Developing Parallel Tasks</a></li>
                    </ul>
                </li>
                <li><a class="nav-dropdown" data-toggle="collapse" href="#developing-plugins" aria-expanded="false" aria-controls="developing-plugins">Developing Plugins</a>
                    <ul id="developing-plugins">
                        <li><a href="../userguide/custom_plugins.html">Starting Plugin Development</a></li>
                        <li><a href="../userguide/designing_gradle_plugins.html">Designing Plugins</a></li>
                        <li><a href="../userguide/implementing_gradle_plugins.html">Implementing Plugins</a></li>
                        <li><a href="../userguide/testing_gradle_plugins.html">Testing Plugins</a></li>
                        <li><a href="../userguide/publishing_gradle_plugins.html">Publishing Plugins</a></li>
                    </ul>
                </li>
                <li><a class="nav-dropdown" data-toggle="collapse" href="#authoring-sustainable-builds" aria-expanded="false" aria-controls="authoring-sustainable-builds">Best Practices</a>
                    <ul id="authoring-sustainable-builds">
                        <li><a href="../userguide/organizing_gradle_projects.html">Organizing Build Logic</a></li>
                        <li><a href="../userguide/authoring_maintainable_build_scripts.html">Following Best Practices</a></li>
                    </ul>
                </li>
                <li><a class="nav-dropdown" data-toggle="collapse" href="#other-developing-topics" aria-expanded="false" aria-controls="other-developing-topics">Other Topics</a>
                    <ul id="other-developing-topics">
                        <li><a href="../userguide/directory_layout.html">Gradle managed Directories</a></li>
                        <li><a href="../userguide/working_with_files.html">Working with Files</a></li>
                        <li><a href="../userguide/logging.html">Working with Logging</a></li>
                        <li><a href="../userguide/potential_traps.html">Avoiding Traps</a></li>
                        <li><a href="../userguide/build_environment.html">Configuring the Build Environment</a></li>
                        <li><a href="../userguide/init_scripts.html">Initialization Scripts</a></li>
                        <li><a href="../userguide/custom_gradle_types.html">Writing Custom Gradle Types and Service Injection</a></li>
                        <li><a href="../userguide/build_services.html">Shared Build Services</a></li>
                        <li><a href="../userguide/dataflow_actions.html">Dataflow Actions</a></li>
                        <li><a href="../userguide/test_kit.html">Testing a Build with TestKit</a></li>
                        <li><a href="../userguide/ant.html">Using Ant from Gradle</a></li>
                    </ul>
                </li>
            </ul>
>>>>>>> 6198f1a4

            <h3 id="authoring-gradle-builds-java">Authoring JVM Builds</h3>
            <ul>
                <li><a href="../userguide/building_java_projects.html">Building Java &amp; JVM projects</a></li>
                <li><a href="../userguide/java_testing.html">Testing Java &amp; JVM projects</a></li>
                <li><a class="nav-dropdown" data-toggle="collapse" href="#java-toolchains" aria-expanded="false" aria-controls="java-toolchains">Java Toolchains</a>
                    <ul id="java-toolchains">
                        <li><a href="../userguide/toolchains.html">Toolchains for JVM projects</a></li>
                        <li><a href="../userguide/toolchain_plugins.html">Toolchain Resolver Plugins</a></li>
                    </ul>
                </li>
                <li><a href="../userguide/dependency_management_for_java_projects.html">Managing Dependencies</a></li>
                <li><a class="nav-dropdown" data-toggle="collapse" href="#jvm-plugins" aria-expanded="false" aria-controls="jvm-plugins">JVM Plugins</a>
                    <ul id="jvm-plugins">
                        <li><a href="../userguide/java_library_plugin.html">Java Library Plugin</a></li>
                        <li><a href="../userguide/application_plugin.html">Java Application Plugin</a></li>
                        <li><a href="../userguide/java_platform_plugin.html">Java Platform Plugin</a></li>
                        <li><a href="../userguide/groovy_plugin.html">Groovy Plugin</a></li>
                        <li><a href="../userguide/scala_plugin.html">Scala Plugin</a></li>
                    </ul>
                </li>
            </ul>

            <h3 id="managing-dependencies">Working with Dependencies</h3>
            <ul>
                <li><a href="../userguide/dependency_management_terminology.html">Terminology</a></li>
                <li><a class="nav-dropdown" data-toggle="collapse" href="#learning-the-basics-dependency-management" aria-expanded="false" aria-controls="learning-the-basics-dependency-management">Learning the Basics</a>
                    <ul id="learning-the-basics-dependency-management">
                        <li><a href="../userguide/core_dependency_management.html">What is Dependency Management?</a></li>
                        <li><a href="../userguide/declaring_repositories.html">Declaring Repositories</a></li>
                        <li><a href="../userguide/declaring_dependencies.html">Declaring Dependencies</a></li>
                        <li><a href="../userguide/library_vs_application.html">Understanding Library and Application Differences</a></li>
                        <li><a href="../userguide/viewing_debugging_dependencies.html">Viewing and Debugging Dependencies</a></li>
                        <li><a href="../userguide/dependency_resolution.html">Understanding Resolution</a></li>
                        <li><a href="../userguide/dependency_verification.html">Verifying dependencies</a></li>
                    </ul>
                </li>
                <li><a class="nav-dropdown" data-toggle="collapse" href="#declaring-dependency-versions" aria-expanded="false" aria-controls="declaring-dependency-versions">Declaring Versions</a>
                    <ul id="declaring-dependency-versions">
                        <li><a href="../userguide/single_versions.html">Declaring Versions and Ranges</a></li>
                        <li><a href="../userguide/rich_versions.html">Declaring Rich Versions</a></li>
                        <li><a href="../userguide/dynamic_versions.html">Handling Changing Versions</a></li>
                        <li><a href="../userguide/dependency_locking.html">Locking Versions</a></li>
                    </ul>
                </li>
                <li><a class="nav-dropdown" data-toggle="collapse" href="#controlling-transitive-dependencies" aria-expanded="false" aria-controls="controlling-transitive-dependencies">Controlling Transitives</a>
                    <ul id="controlling-transitive-dependencies">
                        <li><a href="../userguide/dependency_constraints.html">Upgrading Versions</a></li>
                        <li><a href="../userguide/dependency_downgrade_and_exclude.html">Downgrading and Excluding</a></li>
                        <li><a href="../userguide/platforms.html">Sharing Versions</a></li>
                        <li><a href="../userguide/dependency_version_alignment.html">Aligning Dependencies</a></li>
                        <li><a href="../userguide/dependency_capability_conflict.html">Handling Mutually Exclusive Dependencies</a></li>
                        <li><a href="../userguide/component_metadata_rules.html">Fixing Metadata</a></li>
                        <li><a href="../userguide/resolution_rules.html">Customizing Resolution</a></li>
                        <li><a href="../userguide/resolution_strategy_tuning.html">Preventing accidental upgrades</a></li>
                    </ul>
                </li>
                <li><a class="nav-dropdown" data-toggle="collapse" href="#modeling-features" aria-expanded="false" aria-controls="modeling-features">Producing and Consuming Variants of Libraries</a>
                    <ul id="modeling-features">
                        <li><a href="../userguide/component_capabilities.html">Declaring Capabilities of a Library</a></li>
                        <li><a href="../userguide/feature_variants.html">Modeling Feature Variants and Optional Dependencies</a></li>
                        <li><a href="../userguide/variant_model.html">Understanding Variant Selection</a></li>
                        <li><a href="../userguide/variant_attributes.html">Declaring Variant Attributes</a></li>
                        <li><a href="../userguide/cross_project_publications.html">Sharing Outputs of Projects</a></li>
                        <li><a href="../userguide/artifact_transforms.html">Transforming Artifacts</a></li>
                    </ul>
                </li>
                <li><a class="nav-dropdown" data-toggle="collapse" href="#publishing" aria-expanded="false" aria-controls="publishing">Publishing Libraries</a>
                    <ul id="publishing">
                        <li><a href="../userguide/publishing_setup.html">Setting up Publishing</a></li>
                        <li><a href="../userguide/publishing_gradle_module_metadata.html">Understanding Gradle Module Metadata</a></li>
                        <li><a href="../userguide/publishing_signing.html">Signing Artifacts</a></li>
                        <li><a href="../userguide/publishing_customization.html">Customizing Publishing</a></li>
                        <li><a href="../userguide/publishing_maven.html">Maven Publish Plugin</a></li>
                        <li><a href="../userguide/publishing_ivy.html">Ivy Publish Plugin</a></li>
                    </ul>
                </li>
            </ul>

            <h3 id="optimizing-build-performance">Optimizing Build Performance</h3>
            <ul>
                <li><a href="../userguide/performance.html">Improving Performance of Gradle Builds</a></li>
                <li><a href="../userguide/gradle_daemon.html">Gradle Daemon</a></li>
                <li><a href="../userguide/file_system_watching.html">File System Watching</a></li>
                <li><a href="../userguide/incremental_build.html">Incremental Build</a></li>
                <li><a class="nav-dropdown" data-toggle="collapse" href="#build-cache" aria-expanded="false" aria-controls="optimizing-build-performance">Using the Build Cache</a>
                    <ul id="build-cache">
                        <li><a href="../userguide/build_cache.html">Enabling and Configuring</a></li>
                        <li><a href="../userguide/build_cache_use_cases.html">Why use the Build Cache?</a></li>
                        <li><a href="../userguide/build_cache_performance.html">Understanding the Impact</a></li>
                        <li><a href="../userguide/build_cache_concepts.html">Learning Basic Concepts</a></li>
                        <li><a href="../userguide/caching_java_projects.html">Caching Java Project</a></li>
                        <li><a href="../userguide/caching_android_projects.html">Caching Android Project</a></li>
                        <li><a href="../userguide/build_cache_debugging.html">Debugging Caching Issues</a></li>
                        <li><a href="../userguide/common_caching_problems.html">Troubleshooting</a></li>
                    </ul>
                </li>
                <li><a href="../userguide/configuration_cache.html">Using the Configuration Cache</a></li>
                <li><a href="../userguide/inspect.html">Inspecting Gradle Builds</a></li>
                <li><a href="../userguide/config_gradle.html">Configuring Gradle</a></li>
                <li><a href="../userguide/project_properties.html">Project Properties</a></li>
                <li><a href="../userguide/networking.html">Gradle Networking</a></li>
            </ul>

            <h3 id="authoring-gradle-builds-native">Authoring C++/Swift Builds</h3>
            <ul>
                <li><a href="../userguide/building_cpp_projects.html">Building C++ projects</a></li>
                <li><a href="../userguide/cpp_testing.html">Testing C++ projects</a></li>
                <li><a href="../userguide/building_swift_projects.html">Building Swift projects</a></li>
                <li><a href="../userguide/swift_testing.html">Testing Swift projects</a></li>
            </ul>

            <h3 id="gradle-on-ci">Gradle on CI</h3>
            <ul>
                <!-- TODO ADD STUFF FROM Third party integration.html -->
                <li><a href="../userguide/jenkins.html">Jenkins</a></li>
                <li><a href="../userguide/teamcity.html">TeamCity</a></li>
                <li><a href="../userguide/github-actions.html">GitHub Actions</a></li>
                <li><a href="../userguide/travis-ci.html">Travis CI</a></li>
            </ul>

            <h3 id="reference">Reference</h3>
            <ul>
                <li><a class="nav-dropdown" data-toggle="collapse" href="#gradle-api" aria-expanded="false" aria-controls="gradle-api">Gradle DSLs and API</a>
                    <ul id="gradle-api">
                        <li><a href="../javadoc/index.html?overview-summary.html">Javadoc</a></li>
                        <li><a href="../userguide/groovy_build_script_primer.html">Groovy DSL Primer</a></li>
                        <li><a href="../dsl/index.html">Groovy DSL Reference</a></li>
                        <li><a href="../userguide/kotlin_dsl.html">Kotlin DSL Primer</a></li>
                        <li><a href="../kotlin-dsl/index.html" target="_blank">Kotlin DSL API</a></li>
                        <li><a href="../userguide/migrating_from_groovy_to_kotlin_dsl.html">Groovy to Kotlin DSL Migration</a></li>
                        <li><a href="../samples/index.html">Samples</a></li>
                    </ul>
                </li>
                <li><a href="../userguide/command_line_interface.html">Command-Line Interface</a></li>
                <li><a href="../userguide/gradle_wrapper.html">Gradle Wrapper</a></li>
                <li><a href="../userguide/plugin_reference.html">Core Plugins</a></li>
                <li id="third-party-integration"><a href="../userguide/third_party_integration.html">Gradle &amp; Third-party Tools</a></li>
                <li><a href="../userguide/userguide.pdf">User Manual PDF</a></li>
            </ul>
        </nav>
        <!-- End Primary Navigation -->

        <div class="content">
            <div class="chapter"><|MERGE_RESOLUTION|>--- conflicted
+++ resolved
@@ -5,7 +5,8 @@
                 <a target="_top" class="logo" href="https://docs.gradle.org" title="Gradle Docs">
                     <svg width="139px" height="43px" viewBox="0 0 278 86" version="1.1" xmlns="http://www.w3.org/2000/svg">
                         <title>Gradle</title>
-                        <path class="cls-1" d="M155,56.32V70.27a18.32,18.32,0,0,1-5.59,2.83,21.82,21.82,0,0,1-6.36.89,21.08,21.08,0,0,1-7.64-1.31A17.12,17.12,0,0,1,129.59,69a16.14,16.14,0,0,1-3.73-5.58,18.78,18.78,0,0,1-1.31-7.08,19.58,19.58,0,0,1,1.26-7.14A15.68,15.68,0,0,1,135,40a20.39,20.39,0,0,1,7.45-1.29,22,22,0,0,1,3.92.33,20.43,20.43,0,0,1,3.39.92,15.16,15.16,0,0,1,2.85,1.42A17.3,17.3,0,0,1,155,43.25l-1.84,2.91a1.72,1.72,0,0,1-1.12.84,2,2,0,0,1-1.5-.34L149,45.75a10.49,10.49,0,0,0-1.75-.79,14.33,14.33,0,0,0-2.17-.54,15.29,15.29,0,0,0-2.78-.22,11.91,11.91,0,0,0-4.61.86,9.66,9.66,0,0,0-3.52,2.46,10.9,10.9,0,0,0-2.24,3.84,14.88,14.88,0,0,0-.79,5,15.23,15.23,0,0,0,.85,5.28,11.06,11.06,0,0,0,2.38,3.94A10.15,10.15,0,0,0,138.05,68a14.28,14.28,0,0,0,8.25.44,17.1,17.1,0,0,0,2.94-1.09V61.14h-4.35a1.3,1.3,0,0,1-1-.35,1.15,1.15,0,0,1-.35-.85V56.32Zm10.47-2.93a10.53,10.53,0,0,1,2.72-3.45,5.77,5.77,0,0,1,3.72-1.25,4.5,4.5,0,0,1,2.72.74l-.38,4.41a1.18,1.18,0,0,1-.34.61,1,1,0,0,1-.61.18,6.76,6.76,0,0,1-1.06-.12,8.22,8.22,0,0,0-1.38-.12,5,5,0,0,0-1.74.28,4.37,4.37,0,0,0-1.37.83,5.55,5.55,0,0,0-1.07,1.3,12.26,12.26,0,0,0-.87,1.74V73.61H160V49.14h3.45a1.94,1.94,0,0,1,1.27.32,1.9,1.9,0,0,1,.48,1.16Zm11.36-.84A14.49,14.49,0,0,1,187,48.69a9.92,9.92,0,0,1,3.84.7,8.06,8.06,0,0,1,2.86,2,8.38,8.38,0,0,1,1.78,3,11.64,11.64,0,0,1,.61,3.82V73.61h-2.68a2.64,2.64,0,0,1-1.28-.25,1.72,1.72,0,0,1-.72-1l-.52-1.77a20.25,20.25,0,0,1-1.82,1.47,10.86,10.86,0,0,1-1.83,1.06,10.36,10.36,0,0,1-2,.66,12,12,0,0,1-2.4.22,9.64,9.64,0,0,1-2.86-.41,6.28,6.28,0,0,1-2.27-1.26,5.6,5.6,0,0,1-1.48-2.07,7.38,7.38,0,0,1-.52-2.89,5.7,5.7,0,0,1,.31-1.85,5.3,5.3,0,0,1,1-1.75,8.25,8.25,0,0,1,1.83-1.57,11.17,11.17,0,0,1,2.75-1.29,23.28,23.28,0,0,1,3.81-.9,36.77,36.77,0,0,1,5-.41V58.16a5.35,5.35,0,0,0-1.05-3.64,3.83,3.83,0,0,0-3-1.18,7.3,7.3,0,0,0-2.38.33,9.39,9.39,0,0,0-1.65.75l-1.3.75a2.52,2.52,0,0,1-1.3.34,1.7,1.7,0,0,1-1.05-.32,2.61,2.61,0,0,1-.69-.76Zm13.5,10.61a31.66,31.66,0,0,0-4.3.45,11,11,0,0,0-2.79.82,3.57,3.57,0,0,0-1.5,1.17,2.89,2.89,0,0,0,.47,3.67,3.93,3.93,0,0,0,2.39.67,7,7,0,0,0,3.14-.66,9.52,9.52,0,0,0,2.59-2Zm32.53-25V73.61h-3.6a1.39,1.39,0,0,1-1.48-1.07l-.5-2.36a12.4,12.4,0,0,1-3.4,2.74,9.17,9.17,0,0,1-4.47,1,7.95,7.95,0,0,1-6.55-3.26A11.61,11.61,0,0,1,201,66.79a19.71,19.71,0,0,1-.66-5.34,16.77,16.77,0,0,1,.74-5.06,12.21,12.21,0,0,1,2.13-4,9.88,9.88,0,0,1,3.31-2.69,9.64,9.64,0,0,1,4.34-1,8.63,8.63,0,0,1,3.51.64,9,9,0,0,1,2.6,1.74V38.17ZM217,55.39a5.94,5.94,0,0,0-2.18-1.72,6.54,6.54,0,0,0-2.54-.5,5.68,5.68,0,0,0-2.41.5A4.87,4.87,0,0,0,208,55.19a7.19,7.19,0,0,0-1.17,2.57,14.83,14.83,0,0,0-.4,3.69,16.34,16.34,0,0,0,.34,3.63,7.14,7.14,0,0,0,1,2.44,3.79,3.79,0,0,0,1.58,1.36,5,5,0,0,0,2.07.41,6,6,0,0,0,3.13-.76A9.19,9.19,0,0,0,217,66.36Zm17.67-17.22V73.61h-5.89V38.17ZM245.1,62.11a11.37,11.37,0,0,0,.67,3.26,6.54,6.54,0,0,0,1.38,2.27,5.39,5.39,0,0,0,2,1.33,7.26,7.26,0,0,0,2.61.44,8.21,8.21,0,0,0,2.47-.33,11.51,11.51,0,0,0,1.81-.74c.52-.27,1-.52,1.36-.74a2.31,2.31,0,0,1,1.13-.33,1.21,1.21,0,0,1,1.1.55L261.36,70a9.45,9.45,0,0,1-2.19,1.92,12.18,12.18,0,0,1-2.54,1.24,14,14,0,0,1-2.7.66,18.78,18.78,0,0,1-2.65.19,12.93,12.93,0,0,1-4.75-.85,10.65,10.65,0,0,1-3.82-2.5,11.8,11.8,0,0,1-2.55-4.1,15.9,15.9,0,0,1-.93-5.67,13.55,13.55,0,0,1,.81-4.71,11.34,11.34,0,0,1,2.33-3.84,11,11,0,0,1,3.69-2.59,12.31,12.31,0,0,1,4.93-1,11.86,11.86,0,0,1,4.27.74,9.25,9.25,0,0,1,3.36,2.16,9.84,9.84,0,0,1,2.21,3.48,13,13,0,0,1,.8,4.71,3.82,3.82,0,0,1-.29,1.8,1.19,1.19,0,0,1-1.1.46Zm11.23-3.55A7.28,7.28,0,0,0,256,56.4a5.16,5.16,0,0,0-1-1.77,4.44,4.44,0,0,0-1.63-1.21,5.68,5.68,0,0,0-2.3-.44,5.46,5.46,0,0,0-4,1.45,7.13,7.13,0,0,0-1.87,4.13ZM112.26,14a13.72,13.72,0,0,0-19.08-.32,1.27,1.27,0,0,0-.41.93,1.31,1.31,0,0,0,.38.95l1.73,1.73a1.31,1.31,0,0,0,1.71.12,7.78,7.78,0,0,1,4.71-1.57,7.87,7.87,0,0,1,5.57,13.43C96,40.2,81.41,9.66,48.4,25.37a4.48,4.48,0,0,0-2,6.29l5.66,9.79a4.49,4.49,0,0,0,6.07,1.67l.14-.08-.11.08,2.51-1.41a57.72,57.72,0,0,0,7.91-5.89,1.37,1.37,0,0,1,1.8-.06h0a1.29,1.29,0,0,1,0,2A59.79,59.79,0,0,1,62.11,44l-.09.05-2.51,1.4a7,7,0,0,1-3.47.91,7.19,7.19,0,0,1-6.23-3.57l-5.36-9.24C34.17,40.81,27.93,54.8,31.28,72.5a1.31,1.31,0,0,0,1.29,1.06h6.09A1.3,1.3,0,0,0,40,72.42a8.94,8.94,0,0,1,17.73,0A1.3,1.3,0,0,0,59,73.56h5.94a1.31,1.31,0,0,0,1.3-1.14,8.93,8.93,0,0,1,17.72,0,1.3,1.3,0,0,0,1.29,1.14h5.87a1.3,1.3,0,0,0,1.3-1.28c.14-8.28,2.37-17.79,8.74-22.55C123.15,33.25,117.36,19.12,112.26,14ZM89.79,38.92l-4.2-2.11h0a2.64,2.64,0,1,1,4.2,2.12Z"/>
+                        <path class="cls-1"
+                              d="M155,56.32V70.27a18.32,18.32,0,0,1-5.59,2.83,21.82,21.82,0,0,1-6.36.89,21.08,21.08,0,0,1-7.64-1.31A17.12,17.12,0,0,1,129.59,69a16.14,16.14,0,0,1-3.73-5.58,18.78,18.78,0,0,1-1.31-7.08,19.58,19.58,0,0,1,1.26-7.14A15.68,15.68,0,0,1,135,40a20.39,20.39,0,0,1,7.45-1.29,22,22,0,0,1,3.92.33,20.43,20.43,0,0,1,3.39.92,15.16,15.16,0,0,1,2.85,1.42A17.3,17.3,0,0,1,155,43.25l-1.84,2.91a1.72,1.72,0,0,1-1.12.84,2,2,0,0,1-1.5-.34L149,45.75a10.49,10.49,0,0,0-1.75-.79,14.33,14.33,0,0,0-2.17-.54,15.29,15.29,0,0,0-2.78-.22,11.91,11.91,0,0,0-4.61.86,9.66,9.66,0,0,0-3.52,2.46,10.9,10.9,0,0,0-2.24,3.84,14.88,14.88,0,0,0-.79,5,15.23,15.23,0,0,0,.85,5.28,11.06,11.06,0,0,0,2.38,3.94A10.15,10.15,0,0,0,138.05,68a14.28,14.28,0,0,0,8.25.44,17.1,17.1,0,0,0,2.94-1.09V61.14h-4.35a1.3,1.3,0,0,1-1-.35,1.15,1.15,0,0,1-.35-.85V56.32Zm10.47-2.93a10.53,10.53,0,0,1,2.72-3.45,5.77,5.77,0,0,1,3.72-1.25,4.5,4.5,0,0,1,2.72.74l-.38,4.41a1.18,1.18,0,0,1-.34.61,1,1,0,0,1-.61.18,6.76,6.76,0,0,1-1.06-.12,8.22,8.22,0,0,0-1.38-.12,5,5,0,0,0-1.74.28,4.37,4.37,0,0,0-1.37.83,5.55,5.55,0,0,0-1.07,1.3,12.26,12.26,0,0,0-.87,1.74V73.61H160V49.14h3.45a1.94,1.94,0,0,1,1.27.32,1.9,1.9,0,0,1,.48,1.16Zm11.36-.84A14.49,14.49,0,0,1,187,48.69a9.92,9.92,0,0,1,3.84.7,8.06,8.06,0,0,1,2.86,2,8.38,8.38,0,0,1,1.78,3,11.64,11.64,0,0,1,.61,3.82V73.61h-2.68a2.64,2.64,0,0,1-1.28-.25,1.72,1.72,0,0,1-.72-1l-.52-1.77a20.25,20.25,0,0,1-1.82,1.47,10.86,10.86,0,0,1-1.83,1.06,10.36,10.36,0,0,1-2,.66,12,12,0,0,1-2.4.22,9.64,9.64,0,0,1-2.86-.41,6.28,6.28,0,0,1-2.27-1.26,5.6,5.6,0,0,1-1.48-2.07,7.38,7.38,0,0,1-.52-2.89,5.7,5.7,0,0,1,.31-1.85,5.3,5.3,0,0,1,1-1.75,8.25,8.25,0,0,1,1.83-1.57,11.17,11.17,0,0,1,2.75-1.29,23.28,23.28,0,0,1,3.81-.9,36.77,36.77,0,0,1,5-.41V58.16a5.35,5.35,0,0,0-1.05-3.64,3.83,3.83,0,0,0-3-1.18,7.3,7.3,0,0,0-2.38.33,9.39,9.39,0,0,0-1.65.75l-1.3.75a2.52,2.52,0,0,1-1.3.34,1.7,1.7,0,0,1-1.05-.32,2.61,2.61,0,0,1-.69-.76Zm13.5,10.61a31.66,31.66,0,0,0-4.3.45,11,11,0,0,0-2.79.82,3.57,3.57,0,0,0-1.5,1.17,2.89,2.89,0,0,0,.47,3.67,3.93,3.93,0,0,0,2.39.67,7,7,0,0,0,3.14-.66,9.52,9.52,0,0,0,2.59-2Zm32.53-25V73.61h-3.6a1.39,1.39,0,0,1-1.48-1.07l-.5-2.36a12.4,12.4,0,0,1-3.4,2.74,9.17,9.17,0,0,1-4.47,1,7.95,7.95,0,0,1-6.55-3.26A11.61,11.61,0,0,1,201,66.79a19.71,19.71,0,0,1-.66-5.34,16.77,16.77,0,0,1,.74-5.06,12.21,12.21,0,0,1,2.13-4,9.88,9.88,0,0,1,3.31-2.69,9.64,9.64,0,0,1,4.34-1,8.63,8.63,0,0,1,3.51.64,9,9,0,0,1,2.6,1.74V38.17ZM217,55.39a5.94,5.94,0,0,0-2.18-1.72,6.54,6.54,0,0,0-2.54-.5,5.68,5.68,0,0,0-2.41.5A4.87,4.87,0,0,0,208,55.19a7.19,7.19,0,0,0-1.17,2.57,14.83,14.83,0,0,0-.4,3.69,16.34,16.34,0,0,0,.34,3.63,7.14,7.14,0,0,0,1,2.44,3.79,3.79,0,0,0,1.58,1.36,5,5,0,0,0,2.07.41,6,6,0,0,0,3.13-.76A9.19,9.19,0,0,0,217,66.36Zm17.67-17.22V73.61h-5.89V38.17ZM245.1,62.11a11.37,11.37,0,0,0,.67,3.26,6.54,6.54,0,0,0,1.38,2.27,5.39,5.39,0,0,0,2,1.33,7.26,7.26,0,0,0,2.61.44,8.21,8.21,0,0,0,2.47-.33,11.51,11.51,0,0,0,1.81-.74c.52-.27,1-.52,1.36-.74a2.31,2.31,0,0,1,1.13-.33,1.21,1.21,0,0,1,1.1.55L261.36,70a9.45,9.45,0,0,1-2.19,1.92,12.18,12.18,0,0,1-2.54,1.24,14,14,0,0,1-2.7.66,18.78,18.78,0,0,1-2.65.19,12.93,12.93,0,0,1-4.75-.85,10.65,10.65,0,0,1-3.82-2.5,11.8,11.8,0,0,1-2.55-4.1,15.9,15.9,0,0,1-.93-5.67,13.55,13.55,0,0,1,.81-4.71,11.34,11.34,0,0,1,2.33-3.84,11,11,0,0,1,3.69-2.59,12.31,12.31,0,0,1,4.93-1,11.86,11.86,0,0,1,4.27.74,9.25,9.25,0,0,1,3.36,2.16,9.84,9.84,0,0,1,2.21,3.48,13,13,0,0,1,.8,4.71,3.82,3.82,0,0,1-.29,1.8,1.19,1.19,0,0,1-1.1.46Zm11.23-3.55A7.28,7.28,0,0,0,256,56.4a5.16,5.16,0,0,0-1-1.77,4.44,4.44,0,0,0-1.63-1.21,5.68,5.68,0,0,0-2.3-.44,5.46,5.46,0,0,0-4,1.45,7.13,7.13,0,0,0-1.87,4.13ZM112.26,14a13.72,13.72,0,0,0-19.08-.32,1.27,1.27,0,0,0-.41.93,1.31,1.31,0,0,0,.38.95l1.73,1.73a1.31,1.31,0,0,0,1.71.12,7.78,7.78,0,0,1,4.71-1.57,7.87,7.87,0,0,1,5.57,13.43C96,40.2,81.41,9.66,48.4,25.37a4.48,4.48,0,0,0-2,6.29l5.66,9.79a4.49,4.49,0,0,0,6.07,1.67l.14-.08-.11.08,2.51-1.41a57.72,57.72,0,0,0,7.91-5.89,1.37,1.37,0,0,1,1.8-.06h0a1.29,1.29,0,0,1,0,2A59.79,59.79,0,0,1,62.11,44l-.09.05-2.51,1.4a7,7,0,0,1-3.47.91,7.19,7.19,0,0,1-6.23-3.57l-5.36-9.24C34.17,40.81,27.93,54.8,31.28,72.5a1.31,1.31,0,0,0,1.29,1.06h6.09A1.3,1.3,0,0,0,40,72.42a8.94,8.94,0,0,1,17.73,0A1.3,1.3,0,0,0,59,73.56h5.94a1.31,1.31,0,0,0,1.3-1.14,8.93,8.93,0,0,1,17.72,0,1.3,1.3,0,0,0,1.29,1.14h5.87a1.3,1.3,0,0,0,1.3-1.28c.14-8.28,2.37-17.79,8.74-22.55C123.15,33.25,117.36,19.12,112.26,14ZM89.79,38.92l-4.2-2.11h0a2.64,2.64,0,1,1,4.2,2.12Z"/>
                     </svg>
                 </a>
                 <div class="site-header__doc-type sr-only">User Manual</div>
@@ -18,32 +19,10 @@
             </div>
             <div class="site-header__navigation-collapsible site-header__navigation-collapsible--collapse">
                 <ul class="site-header__navigation-items">
-                    <li id="theme-toggle" class="site-header__navigation-item">
-                        <a class="site-header__navigation-link theme-toggle" title="Theme">
-                            <svg width="24" height="24" viewBox="0 0 24 24" xmlns="http://www.w3.org/2000/svg">
-                                <title>Theme</title>
-                                <path d="m12 22c5.5228475 0 10-4.4771525 10-10s-4.4771525-10-10-10-10 4.4771525-10 10 4.4771525 10 10 10zm0-1.5v-17c4.6944204 0 8.5 3.80557963 8.5 8.5 0 4.6944204-3.8055796 8.5-8.5 8.5z"/>
-                            </svg>
-                        </a>
-                        <script type="text/javascript">
-                            const themeToggleBtn = document.querySelector('.theme-toggle');
-                            const theme = localStorage.getItem('theme');
-                            theme && document.body.classList.add(theme);
-                            const handleThemeToggle = () => {
-                              document.body.classList.toggle('dark-mode');
-                              if (document.body.classList.contains('dark-mode')) {
-                                localStorage.setItem('theme', 'dark-mode');
-                              } else {
-                                localStorage.removeItem('theme');
-                              }
-                            };
-                            themeToggleBtn.addEventListener('click', handleThemeToggle);
-                        </script>
-                    </li>
                     <li class="site-header__navigation-item site-header__navigation-submenu-section" tabindex="0">
-                        <span class="site-header__navigation-link">
-                            Community
-                        </span>
+                    <span class="site-header__navigation-link">
+                        Community
+                    </span>
                         <div class="site-header__navigation-submenu">
                             <div class="site-header__navigation-submenu-item" itemprop="name">
                                 <a target="_top" class="site-header__navigation-submenu-item-link" href="https://gradle.org/" itemprop="url">
@@ -66,9 +45,9 @@
                         <a target="_top" class="site-header__navigation-link" href="https://gradle.org/training/" itemprop="url">Training</a>
                     </li>
                     <li class="site-header__navigation-item site-header__navigation-submenu-section" tabindex="0">
-                        <span class="site-header__navigation-link">
-                            News
-                        </span>
+                    <span class="site-header__navigation-link">
+                        News
+                    </span>
                         <div class="site-header__navigation-submenu">
                             <div class="site-header__navigation-submenu-item" itemprop="name">
                                 <a class="site-header__navigation-submenu-item-link" href="https://newsletter.gradle.org" itemprop="url">
@@ -172,83 +151,6 @@
                 <li><a href="../userguide/continuous_builds.html">Continuous Build</a></li>
             </ul>
 
-<<<<<<< HEAD
-        <h3 id="authoring-gradle-builds">Authoring Gradle Builds</h3>
-        <ul>
-            <li><a href="../userguide/getting_started_dev.html">Getting Started</a></li>
-            <li><a class="nav-dropdown" data-toggle="collapse" href="#learning-the-basics" aria-expanded="false" aria-controls="learning-the-basics">Learning the Basics</a>
-                <ul id="authoring-introduction">
-                    <li><a href="../userguide/gradle_directories.html">1. Gradle Directories</a></li>
-                    <li><a href="../userguide/intro_multi_project_builds.html">2. Multi-Project Builds</a></li>
-                    <li><a href="../userguide/build_lifecycle.html">3. Gradle Build Lifecycle</a></li>
-                    <li><a href="../userguide/writing_settings_files.html">4. Writing Settings Files</a></li>
-                    <li><a href="../userguide/writing_build_scripts.html">5. Writing Build Scripts</a></li>
-                    <li><a href="../userguide/tutorial_using_tasks.html">6. Using Tasks</a></li>
-                    <li><a href="../userguide/writing_tasks.html">7. Writing Tasks</a></li>
-                    <li><a href="../userguide/plugins.html">8. Using Plugins</a></li>
-                    <li><a href="../userguide/writing_plugins.html">9. Writing Plugins</a></li>
-                </ul>
-            </li>
-            <li><a class="nav-dropdown" data-toggle="collapse" aria-expanded="false">Tutorial</a>
-                <ul id="authoring-tutorial">
-                    <li><a href="../userguide/partr1_gradle_init.html">1. Initializing the Project</a></li>
-                    <li><a href="../userguide/partr2_build_lifecycle.html">2. Understanding the Build Lifecycle</a></li>
-                    <li><a href="../userguide/partr3_multi_project_builds.html">3. Multi-Project Builds</a></li>
-                    <li><a href="../userguide/partr4_settings_file.html">4. Writing the Settings File</a></li>
-                    <li><a href="../userguide/partr5_build_scripts.html">5. Writing a Build Script</a></li>
-                    <li><a href="../userguide/partr6_writing_tasks.html">6. Writing Tasks</a></li>
-                    <li><a href="../userguide/partr7_writing_plugins.html">7. Writing Plugins</a></li>
-                </ul>
-            </li>
-            <li><a class="nav-dropdown" data-toggle="collapse" href="#authoring-multi-project-builds" aria-expanded="false" aria-controls="authoring-multi-project-builds">Structuring Builds</a>
-                <ul id="authoring-multi-project-builds">
-                    <li><a href="../userguide/multi_project_builds.html">Structuring Projects with Gradle</a></li>
-                    <li><a href="../userguide/declaring_dependencies_between_subprojects.html">Declaring Dependencies between Subprojects</a></li>
-                    <li><a href="../userguide/sharing_build_logic_between_subprojects.html">Sharing Build Logic between Subprojects</a></li>
-                    <li><a href="../userguide/composite_builds.html">Composite Builds</a></li>
-                </ul>
-            </li>
-            <li><a class="nav-dropdown" data-toggle="collapse" href="#developing-tasks" aria-expanded="false" aria-controls="developing-tasks">Developing Tasks</a>
-                <ul id="developing-tasks">
-                    <li><a href="../userguide/more_about_tasks.html">Authoring Tasks</a></li>
-                    <li><a href="../userguide/custom_tasks.html">Writing Gradle Task Types</a></li>
-                    <li><a href="../userguide/lazy_configuration.html">Configuring Tasks Lazily</a></li>
-                    <li><a href="../userguide/task_configuration_avoidance.html">Avoiding Unnecessary Task Configuration</a></li>
-                    <li><a href="../userguide/worker_api.html">Developing Parallel Tasks</a></li>
-                </ul>
-            </li>
-            <li><a class="nav-dropdown" data-toggle="collapse" href="#developing-plugins" aria-expanded="false" aria-controls="developing-plugins">Developing Plugins</a>
-                <ul id="developing-plugins">
-                    <li><a href="../userguide/custom_plugins.html">Starting Plugin Development</a></li>
-                    <li><a href="../userguide/designing_gradle_plugins.html">Designing Plugins</a></li>
-                    <li><a href="../userguide/implementing_gradle_plugins.html">Implementing Plugins</a></li>
-                    <li><a href="../userguide/testing_gradle_plugins.html">Testing Plugins</a></li>
-                    <li><a href="../userguide/publishing_gradle_plugins.html">Publishing Plugins</a></li>
-                </ul>
-            </li>
-            <li><a class="nav-dropdown" data-toggle="collapse" href="#authoring-sustainable-builds" aria-expanded="false" aria-controls="authoring-sustainable-builds">Best Practices</a>
-                <ul id="authoring-sustainable-builds">
-                    <li><a href="../userguide/organizing_gradle_projects.html">Organizing Build Logic</a></li>
-                    <li><a href="../userguide/authoring_maintainable_build_scripts.html">Following Best Practices</a></li>
-                </ul>
-            </li>
-            <li><a class="nav-dropdown" data-toggle="collapse" href="#other-developing-topics" aria-expanded="false" aria-controls="other-developing-topics">Other Topics</a>
-                <ul id="other-developing-topics">
-                    <li><a href="../userguide/directory_layout.html">Gradle managed Directories</a></li>
-                    <li><a href="../userguide/working_with_files.html">Working with Files</a></li>
-                    <li><a href="../userguide/logging.html">Working with Logging</a></li>
-                    <li><a href="../userguide/potential_traps.html">Avoiding Traps</a></li>
-                    <li><a href="../userguide/build_environment.html">Configuring the Build Environment</a></li>
-                    <li><a href="../userguide/init_scripts.html">Initialization Scripts</a></li>
-                    <li><a href="../userguide/custom_gradle_types.html">Writing Custom Gradle Types and Service Injection</a></li>
-                    <li><a href="../userguide/build_services.html">Shared Build Services</a></li>
-                    <li><a href="../userguide/dataflow_actions.html">Dataflow Actions</a></li>
-                    <li><a href="../userguide/test_kit.html">Testing a Build with TestKit</a></li>
-                    <li><a href="../userguide/ant.html">Using Ant from Gradle</a></li>
-                </ul>
-            </li>
-        </ul>
-=======
             <h3 id="authoring-gradle-builds">Authoring Gradle Builds</h3>
             <ul>
                 <li><a href="../userguide/getting_started_dev.html">Getting Started</a></li>
@@ -282,8 +184,6 @@
                         <li><a href="../userguide/declaring_dependencies_between_subprojects.html">Declaring Dependencies between Subprojects</a></li>
                         <li><a href="../userguide/sharing_build_logic_between_subprojects.html">Sharing Build Logic between Subprojects</a></li>
                         <li><a href="../userguide/composite_builds.html">Composite Builds</a></li>
-                        <li><a href="../userguide/structuring_software_products_details.html">Multi-project Build Considerations and Optimizations</a></li>
-                        <li><a href="../userguide/structuring_software_products.html">Sample</a></li>
                     </ul>
                 </li>
                 <li><a class="nav-dropdown" data-toggle="collapse" href="#developing-tasks" aria-expanded="false" aria-controls="developing-tasks">Developing Tasks</a>
@@ -326,7 +226,6 @@
                     </ul>
                 </li>
             </ul>
->>>>>>> 6198f1a4
 
             <h3 id="authoring-gradle-builds-java">Authoring JVM Builds</h3>
             <ul>
