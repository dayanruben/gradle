--- conflicted
+++ resolved
@@ -18,11 +18,7 @@
 The table below provides a complete list of documented Gradle Best Practices.
 
 ****
-<<<<<<< HEAD
-There are currently *24 Best Practices*.
-=======
-There are currently *26 Best Practices*.
->>>>>>> 161f2107
+There are currently *27 Best Practices*.
 ****
 
 Use this as a quick reference to track newly added recommendations, check adoption status, or explore areas for improving your build:
