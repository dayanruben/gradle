--- conflicted
+++ resolved
@@ -240,17 +240,17 @@
 
 To set the target JVM version going forward, you should <<kotlin_dsl#sec:kotlin-dsl_plugin,configure a Java Toolchain>> instead.
 
-<<<<<<< HEAD
+
 ==== The `org.gradle.cache.cleanup` property no longer has an effect
 In previous versions of Gradle, the `org.gradle.cache.cleanup` property could be used to disable the Gradle cache cleanup process.
 This property has been removed in Gradle 9.0 and no longer has any effect.
 See the userguide section on link:directory_layout.html#dir:gradle_user_home:configure_cache_cleanup[cache cleanup] for information on disabling cache cleanup via an init script.
-=======
+
 ==== The `test` task now fails when no tests are discovered
 When test sources are present and no filters are applied, if the `test` task executes but does not discover any tests, it will now fail with an error.
 This is to help prevent misconfigurations where the tests are written for one test framework but the test task is mistakenly configured to use another test framework.
 When filters are present, however, the value of `failOnNoMatchingTests` will determine whether the task fails or not when all tests are filtered out.
->>>>>>> f4fcd0b4
+
 
 [[changes_8.14]]
 == Upgrading from 8.13 and earlier
