/*
 * Copyright 2020 the original author or authors.
 *
 * Licensed under the Apache License, Version 2.0 (the "License");
 * you may not use this file except in compliance with the License.
 * You may obtain a copy of the License at
 *
 *      http://www.apache.org/licenses/LICENSE-2.0
 *
 * Unless required by applicable law or agreed to in writing, software
 * distributed under the License is distributed on an "AS IS" BASIS,
 * WITHOUT WARRANTIES OR CONDITIONS OF ANY KIND, either express or implied.
 * See the License for the specific language governing permissions and
 * limitations under the License.
 */

package org.gradle.internal.deprecation

import org.gradle.api.logging.LogLevel
import org.gradle.api.logging.configuration.WarningMode
import org.gradle.api.problems.internal.DefaultProblems
import org.gradle.internal.Describables
import org.gradle.internal.featurelifecycle.DeprecatedUsageProgressDetails
import org.gradle.internal.featurelifecycle.LoggingDeprecatedFeatureHandler
import org.gradle.internal.featurelifecycle.StackTraceSanitizerTest
import org.gradle.internal.logging.CollectingTestOutputEventListener
import org.gradle.internal.logging.ConfigureLogging
import org.gradle.internal.operations.BuildOperationListener
import org.gradle.internal.operations.BuildOperationProgressEventEmitter
import org.gradle.internal.operations.CurrentBuildOperationRef
import org.gradle.internal.operations.DefaultBuildOperationProgressEventEmitter
import org.gradle.internal.operations.DefaultBuildOperationRef
import org.gradle.internal.operations.OperationIdentifier
import org.gradle.internal.operations.OperationProgressEvent
import org.gradle.internal.time.Clock
import org.gradle.problems.Location
import org.gradle.problems.ProblemDiagnostics
import org.gradle.problems.buildtree.ProblemDiagnosticsFactory
import org.gradle.problems.buildtree.ProblemStream
import org.gradle.util.SetSystemProperties
import org.gradle.util.internal.TextUtil
import org.junit.Rule
import spock.lang.Specification
import spock.lang.Subject

@Subject(LoggingDeprecatedFeatureHandler)
class LoggingDeprecatedFeatureHandlerTest extends Specification {
    final outputEventListener = new CollectingTestOutputEventListener()
    @Rule
    final ConfigureLogging logging = new ConfigureLogging(outputEventListener)
    @Rule
    SetSystemProperties systemProperties = new SetSystemProperties()
    final problemStream = Mock(ProblemStream)
    final diagnosticsFactory = Stub(ProblemDiagnosticsFactory)

    final handler = new LoggingDeprecatedFeatureHandler()
    final Clock clock = Mock(Clock)
    final BuildOperationListener buildOperationListener = Mock()
    final CurrentBuildOperationRef currentBuildOperationRef = new CurrentBuildOperationRef()
    final BuildOperationProgressEventEmitter progressBroadcaster = new DefaultBuildOperationProgressEventEmitter(
        clock, currentBuildOperationRef, buildOperationListener)

    def setup() {
        _ * diagnosticsFactory.newStream() >> problemStream
<<<<<<< HEAD
        handler.init(diagnosticsFactory, WarningMode.All, progressBroadcaster, new DefaultProblems(Mock(BuildOperationProgressEventEmitter)))
=======
        _ * diagnosticsFactory.newUnlimitedStream() >> problemStream
        handler.init(diagnosticsFactory, WarningMode.All, progressBroadcaster)
>>>>>>> a01e1512
    }

    def 'logs each deprecation warning only once'() {
        given:
        useStackTrace()
        useStackTrace()
        useStackTrace()

        when:
        handler.featureUsed(deprecatedFeatureUsage('feature1'))
        handler.featureUsed(deprecatedFeatureUsage('feature2'))
        handler.featureUsed(deprecatedFeatureUsage('feature2'))

        then:
        def events = outputEventListener.events
        events.size() == 2

        and:
        events[0].message == 'feature1 removal'
        events[1].message == 'feature2 removal'
    }

    def 'deprecations are logged at WARN level'() {
        given:
        useStackTrace()

        when:
        handler.featureUsed(deprecatedFeatureUsage('feature'))

        then:
        outputEventListener.events.size() == 1

        and:
        def event = outputEventListener.events[0]
        event.message == 'feature removal'
        event.logLevel == LogLevel.WARN
    }

    def 'includes problem location in message'() {
        given:
        useLocation("<long>", 123)

        when:
        handler.featureUsed(deprecatedFeatureUsage('feature'))

        then:
        def events = outputEventListener.events
        events.size() == 1
        events[0].message == TextUtil.toPlatformLineSeparators('<long>: line 123\nfeature removal')
    }

    def 'logs deprecation warning once for each unique Gradle script location that appears first in the stack trace'() {
        given:
        useStackTrace(fakeStackTrace1)
        useStackTrace(fakeStackTrace2)
        useStackTrace(fakeStackTrace1)
        useStackTrace(fakeStackTrace2)

        when:
        handler.featureUsed(deprecatedFeatureUsage('feature1'))
        handler.featureUsed(deprecatedFeatureUsage('feature1'))
        handler.featureUsed(deprecatedFeatureUsage('feature1'))
        handler.featureUsed(deprecatedFeatureUsage('feature1'))

        then:
        def events = outputEventListener.events
        events.size() == 2

        and:
        events[0].message == TextUtil.toPlatformLineSeparators("""feature1 removal
\tat some.KotlinGradleScript.foo(GradleScript.gradle.kts:31337)
\t(Run with --stacktrace to get the full stack trace of this deprecation warning.)""")
        events[1].message == TextUtil.toPlatformLineSeparators("""feature1 removal
\tat some.KotlinGradleScript.foo(GradleScript.gradle.kts:7)
\t(Run with --stacktrace to get the full stack trace of this deprecation warning.)""")

        where:
        fakeStackTrace1 = [
            new StackTraceElement(LoggingDeprecatedFeatureHandlerTest.name, 'foo', 'LoggingDeprecatedFeatureHandlerTest.java', 15),
            new StackTraceElement('some.KotlinGradleScript', 'foo', 'GradleScript.gradle.kts', 31337),
            new StackTraceElement('java.lang.reflect.Method', 'invoke', 'Method.java', 498),
        ] as ArrayList<StackTraceElement>
        fakeStackTrace2 = [
            new StackTraceElement(LoggingDeprecatedFeatureHandlerTest.name, 'foo', 'LoggingDeprecatedFeatureHandlerTest.java', 15),
            new StackTraceElement('some.KotlinGradleScript', 'foo', 'GradleScript.gradle.kts', 7),
            new StackTraceElement('java.lang.reflect.Method', 'invoke', 'Method.java', 498),
        ] as ArrayList<StackTraceElement>
    }

    def 'logs deprecation warning once for each unique location'() {
        given:
        useLocation("<one>", 123)
        useLocation("<one>", 1)
        useLocation("<one>", 123)
        useLocation("<one>", 1)

        when:
        handler.featureUsed(deprecatedFeatureUsage('feature1'))
        handler.featureUsed(deprecatedFeatureUsage('feature1'))
        handler.featureUsed(deprecatedFeatureUsage('feature1'))
        handler.featureUsed(deprecatedFeatureUsage('feature1'))

        then:
        def events = outputEventListener.events
        events.size() == 2

        and:
        events[0].message == TextUtil.toPlatformLineSeparators("""<one>: line 123
feature1 removal""")
        events[1].message == TextUtil.toPlatformLineSeparators("""<one>: line 1
feature1 removal""")
    }

    def 'does not log deprecation warning without stack trace if the same warning has already been seen with a stack trace'() {
        given:
        useStackTrace(fakeStackTrace)
        useLocation("<plugin>", 123, fakeStackTrace)
        useStackTrace()
        useLocation("<plugin>", 123)

        when:
        handler.featureUsed(deprecatedFeatureUsage('feature1'))
        handler.featureUsed(deprecatedFeatureUsage('feature1'))
        handler.featureUsed(deprecatedFeatureUsage('feature1'))
        handler.featureUsed(deprecatedFeatureUsage('feature1'))

        then:
        def events = outputEventListener.events
        events.size() == 2

        where:
        fakeStackTrace = [
            new StackTraceElement(LoggingDeprecatedFeatureHandlerTest.name, 'foo', 'LoggingDeprecatedFeatureHandlerTest.java', 15),
            new StackTraceElement('some.KotlinGradleScript', 'foo', 'GradleScript.gradle.kts', 31337),
            new StackTraceElement('java.lang.reflect.Method', 'invoke', 'Method.java', 498),
        ] as ArrayList<StackTraceElement>
    }

    def "no warnings should be displayed in #type"() {
        given:
        useStackTrace()

        when:
        handler.init(diagnosticsFactory, type, progressBroadcaster, new DefaultProblems(Mock(BuildOperationProgressEventEmitter)))
        handler.featureUsed(deprecatedFeatureUsage('feature1'))

        then:
        outputEventListener.events.empty

        where:
        type << WarningMode.values().findAll { !it.shouldDisplayMessages() }
    }

    def 'fake call with #deprecationTracePropertyName=true logs full stack trace.'() {
        given:
        System.setProperty(deprecationTracePropertyName, 'true')
        useStackTrace(fakeStackTrace)

        when:
        handler.featureUsed(new DeprecatedFeatureUsage(deprecatedFeatureUsage('fake')))
        def events = outputEventListener.events

        then:
        events.size() == 1

        and:
        def message = events[0].message

        message.startsWith(TextUtil.toPlatformLineSeparators('fake removal\n'))
        message.contains('some.GradleScript.foo')

        message.contains('SimulatedJavaCallLocation.create')
        message.count('java.lang.reflect.Method.invoke') == 3
        message.contains('some.Class.withoutSource')
        message.contains('some.Class.withNativeMethod')
        message.contains('some.KotlinGradleScript')

        where:
        fakeStackTrace = [
            new StackTraceElement(LoggingDeprecatedFeatureHandlerTest.name, 'foo', 'LoggingDeprecatedFeatureHandlerTest.java', 25),
            new StackTraceElement('org.gradle.internal.featurelifecycle.SimulatedJavaCallLocation', 'create', 'SimulatedJavaCallLocation.java', 25),
            new StackTraceElement('java.lang.reflect.Method', 'invoke', 'Method.java', 498),
            new StackTraceElement('some.Class', 'withoutSource', null, -1),
            new StackTraceElement('some.Class', 'withNativeMethod', null, -2),
            new StackTraceElement('some.GradleScript', 'foo', 'GradleScript.gradle', 1337),
            new StackTraceElement('java.lang.reflect.Method', 'invoke', 'Method.java', 498),
            new StackTraceElement('some.KotlinGradleScript', 'foo', 'GradleScript.gradle.kts', 31337),
            new StackTraceElement('java.lang.reflect.Method', 'invoke', 'Method.java', 498),
        ] as ArrayList<StackTraceElement>
        deprecationTracePropertyName = LoggingDeprecatedFeatureHandler.ORG_GRADLE_DEPRECATION_TRACE_PROPERTY_NAME
    }

    def 'fake call with Gradle script element first and #deprecationTracePropertyName=false logs only Gradle script element'() {
        given:
        System.setProperty(deprecationTracePropertyName, 'false')
        useStackTrace(fakeStackTrace)

        when:
        handler.featureUsed(new DeprecatedFeatureUsage(deprecatedFeatureUsage('fake')))
        def events = outputEventListener.events

        then:
        events.size() == 1

        and:
        def message = events[0].message

        message.startsWith(TextUtil.toPlatformLineSeparators('fake removal\n'))
        message.contains('some.GradleScript.foo')

        !message.contains('SimulatedJavaCallLocation.create')
        !message.contains('java.lang.reflect.Method.invoke')
        !message.contains('some.Class.withoutSource')
        !message.contains('some.Class.withNativeMethod')
        !message.contains('some.KotlinGradleScript')

        where:
        fakeStackTrace = [
            new StackTraceElement(LoggingDeprecatedFeatureHandlerTest.name, 'foo', 'LoggingDeprecatedFeatureHandlerTest.java', 15),
            new StackTraceElement('org.gradle.internal.featurelifecycle.SimulatedJavaCallLocation', 'create', 'SimulatedJavaCallLocation.java', 25),
            new StackTraceElement('java.lang.reflect.Method', 'invoke', 'Method.java', 498),
            new StackTraceElement('some.Class', 'withoutSource', null, -1),
            new StackTraceElement('some.Class', 'withNativeMethod', null, -2),
            new StackTraceElement('some.GradleScript', 'foo', 'GradleScript.gradle', 1337),
            new StackTraceElement('java.lang.reflect.Method', 'invoke', 'Method.java', 498),
            new StackTraceElement('some.KotlinGradleScript', 'foo', 'GradleScript.gradle.kts', 31337),
            new StackTraceElement('java.lang.reflect.Method', 'invoke', 'Method.java', 498),
        ] as ArrayList<StackTraceElement>
        deprecationTracePropertyName = LoggingDeprecatedFeatureHandler.ORG_GRADLE_DEPRECATION_TRACE_PROPERTY_NAME
    }

    def 'fake call with Gradle Kotlin script element first and #deprecationTracePropertyName=false logs only Gradle Kotlin script element'() {
        given:
        System.setProperty(deprecationTracePropertyName, 'false')
        useStackTrace(fakeStackTrace)

        when:
        handler.featureUsed(new DeprecatedFeatureUsage(deprecatedFeatureUsage('fake')))
        def events = outputEventListener.events

        then:
        events.size() == 1

        and:
        def message = events[0].message

        message.startsWith(TextUtil.toPlatformLineSeparators('fake removal\n'))
        message.contains('some.KotlinGradleScript')

        !message.contains('SimulatedJavaCallLocation.create')
        !message.contains('java.lang.reflect.Method.invoke')
        !message.contains('some.Class.withoutSource')
        !message.contains('some.Class.withNativeMethod')
        !message.contains('some.GradleScript.foo')

        where:
        fakeStackTrace = [
            new StackTraceElement(LoggingDeprecatedFeatureHandlerTest.name, 'foo', 'LoggingDeprecatedFeatureHandlerTest.java', 25),
            new StackTraceElement('org.gradle.internal.featurelifecycle.SimulatedJavaCallLocation', 'create', 'SimulatedJavaCallLocation.java', 25),
            new StackTraceElement('java.lang.reflect.Method', 'invoke', 'Method.java', 498),
            new StackTraceElement('some.Class', 'withoutSource', null, -1),
            new StackTraceElement('some.Class', 'withNativeMethod', null, -2),
            new StackTraceElement('some.KotlinGradleScript', 'foo', 'GradleScript.gradle.kts', 31337),
            new StackTraceElement('java.lang.reflect.Method', 'invoke', 'Method.java', 498),
            new StackTraceElement('some.GradleScript', 'foo', 'GradleScript.gradle', 1337),
            new StackTraceElement('java.lang.reflect.Method', 'invoke', 'Method.java', 498),
        ] as ArrayList<StackTraceElement>
        deprecationTracePropertyName = LoggingDeprecatedFeatureHandler.ORG_GRADLE_DEPRECATION_TRACE_PROPERTY_NAME
    }

    def 'fake call without Gradle script elements and #deprecationTracePropertyName=false does not log a stack trace element.'() {
        given:
        System.setProperty(deprecationTracePropertyName, 'false')
        useStackTrace(fakeStackTrace)

        when:
        handler.featureUsed(new DeprecatedFeatureUsage(deprecatedFeatureUsage('fake')))
        def events = outputEventListener.events

        then:
        events.size() == 1

        and:
        def message = events[0].message

        message == 'fake removal'

        where:
        fakeStackTrace = [
            new StackTraceElement(LoggingDeprecatedFeatureHandlerTest.name, 'foo', 'LoggingDeprecatedFeatureHandlerTest.java', 25),
            new StackTraceElement('org.gradle.internal.featurelifecycle.SimulatedJavaCallLocation', 'create', 'SimulatedJavaCallLocation.java', 25),
            new StackTraceElement('some.ArbitraryClass', 'withSource', 'ArbitraryClass.java', 42),
            new StackTraceElement('java.lang.reflect.Method', 'invoke', 'Method.java', 498),
            new StackTraceElement('some.Class', 'withoutSource', null, -1),
            new StackTraceElement('some.Class', 'withNativeMethod', null, -2),
            new StackTraceElement('java.lang.reflect.Method', 'invoke', 'Method.java', 498),
            new StackTraceElement('java.lang.reflect.Method', 'invoke', 'Method.java', 498),
        ] as ArrayList<StackTraceElement>
        deprecationTracePropertyName = LoggingDeprecatedFeatureHandler.ORG_GRADLE_DEPRECATION_TRACE_PROPERTY_NAME
    }

    def 'fake call with only a single stack trace element and #deprecationTracePropertyName=false does not log that element'() {
        given:
        System.setProperty(deprecationTracePropertyName, 'false')
        useStackTrace(fakeStackTrace)

        when:
        handler.featureUsed(new DeprecatedFeatureUsage(deprecatedFeatureUsage('fake')))
        def events = outputEventListener.events

        then:
        events.size() == 1

        and:
        def message = events[0].message

        message == 'fake removal'

        where:
        fakeStackTrace = [
            new StackTraceElement('some.ArbitraryClass', 'withSource', 'ArbitraryClass.java', 42),
        ]
        deprecationTracePropertyName = LoggingDeprecatedFeatureHandler.ORG_GRADLE_DEPRECATION_TRACE_PROPERTY_NAME
    }

    def 'fake call with only a single stack non root trace element and #deprecationTracePropertyName=true logs that element'() {
        given:
        System.setProperty(deprecationTracePropertyName, 'true')
        useStackTrace(fakeStackTrace)

        when:
        handler.featureUsed(new DeprecatedFeatureUsage(new DeprecatedFeatureUsage('fake', "removal", null, null, Documentation.NO_DOCUMENTATION, DeprecatedFeatureUsage.Type.USER_CODE_DIRECT, StackTraceSanitizerTest)))
        def events = outputEventListener.events

        then:
        events.size() == 1

        and:
        def message = events[0].message

        message.startsWith(TextUtil.toPlatformLineSeparators('fake removal\n'))
        message.contains('some.ArbitraryClass.withSource')

        where:
        fakeStackTrace = [
            new StackTraceElement(StackTraceSanitizerTest.name, 'calledFrom', 'FeatureUsageTest.java', 23),
            new StackTraceElement('some.ArbitraryClass', 'withSource', 'ArbitraryClass.java', 42),
        ]
        deprecationTracePropertyName = LoggingDeprecatedFeatureHandler.ORG_GRADLE_DEPRECATION_TRACE_PROPERTY_NAME
    }

    def 'fake call without stack trace elements and #deprecationTracePropertyName=#deprecationTraceProperty logs only message'() {
        given:
        System.setProperty(deprecationTracePropertyName, '' + deprecationTraceProperty)
        useStackTrace()

        when:
        handler.featureUsed(new DeprecatedFeatureUsage('fake', "removal", null, null, Documentation.NO_DOCUMENTATION, DeprecatedFeatureUsage.Type.USER_CODE_DIRECT, StackTraceSanitizerTest))
        def events = outputEventListener.events

        then:
        events.size() == 1

        and:
        events[0].message == 'fake removal'

        where:
        deprecationTraceProperty << [true, false]
        deprecationTracePropertyName = LoggingDeprecatedFeatureHandler.ORG_GRADLE_DEPRECATION_TRACE_PROPERTY_NAME
    }

    def 'Setting #deprecationTracePropertyName=#deprecationTraceProperty overrides setTraceLoggingEnabled value.'() {
        given:
        System.setProperty(deprecationTracePropertyName, deprecationTraceProperty)

        when:
        LoggingDeprecatedFeatureHandler.setTraceLoggingEnabled(true)

        then:
        LoggingDeprecatedFeatureHandler.isTraceLoggingEnabled() == expectedResult

        when:
        LoggingDeprecatedFeatureHandler.setTraceLoggingEnabled(false)

        then:
        LoggingDeprecatedFeatureHandler.isTraceLoggingEnabled() == expectedResult

        where:
        deprecationTracePropertyName = LoggingDeprecatedFeatureHandler.ORG_GRADLE_DEPRECATION_TRACE_PROPERTY_NAME
        deprecationTraceProperty << ['true', 'false', 'foo']
        expectedResult << [true, false, false]
    }

    def 'Undefined #deprecationTracePropertyName does not influence setTraceLoggingEnabled value.'() {
        given:
        System.clearProperty(deprecationTracePropertyName)

        when:
        LoggingDeprecatedFeatureHandler.setTraceLoggingEnabled(true)

        then:
        LoggingDeprecatedFeatureHandler.isTraceLoggingEnabled()

        when:
        LoggingDeprecatedFeatureHandler.setTraceLoggingEnabled(false)

        then:
        !LoggingDeprecatedFeatureHandler.isTraceLoggingEnabled()

        where:
        deprecationTracePropertyName = LoggingDeprecatedFeatureHandler.ORG_GRADLE_DEPRECATION_TRACE_PROPERTY_NAME
    }

    def 'deprecated usages are exposed as build operation progress events'() {
        given:
        useStackTrace()
        useStackTrace()
        useStackTrace()

        when:
        currentBuildOperationRef.set(new DefaultBuildOperationRef(new OperationIdentifier(1), null))
        handler.featureUsed(deprecatedFeatureUsage('feature1'))

        1 * buildOperationListener.progress(_, _) >> { progressFired(it[1], 'feature1') }

        handler.featureUsed(deprecatedFeatureUsage('feature2'))

        1 * buildOperationListener.progress(_, _) >> { progressFired(it[1], 'feature2') }

        handler.featureUsed(deprecatedFeatureUsage('feature2'))

        then:
        1 * buildOperationListener.progress(_, _) >> { progressFired(it[1], 'feature2') }
    }

    private void useStackTrace(List<StackTraceElement> stackTrace = []) {
        1 * problemStream.forCurrentCaller(_) >> Stub(ProblemDiagnostics) {
            _ * getLocation() >> null
            _ * getStack() >> stackTrace
        }
    }

    private void useLocation(String displayName, int lineNumber, List<StackTraceElement> stackTrace = []) {
        1 * problemStream.forCurrentCaller(_) >> Stub(ProblemDiagnostics) {
            _ * getStack() >> stackTrace
            _ * getLocation() >> new Location(Describables.of(displayName), Describables.of("<short>"), lineNumber)
        }
    }

    private static void progressFired(OperationProgressEvent progressEvent, String summary) {
        assert progressEvent.details instanceof DeprecatedUsageProgressDetails
        progressEvent.details.summary == summary
        progressEvent.details.stackTrace.size() > 0
    }

    private static DeprecatedFeatureUsage deprecatedFeatureUsage(String summary, Class<?> calledFrom = LoggingDeprecatedFeatureHandlerTest) {
        new DeprecatedFeatureUsage(summary, "removal", null, null, Documentation.NO_DOCUMENTATION, DeprecatedFeatureUsage.Type.USER_CODE_DIRECT, calledFrom)
    }
}<|MERGE_RESOLUTION|>--- conflicted
+++ resolved
@@ -62,12 +62,8 @@
 
     def setup() {
         _ * diagnosticsFactory.newStream() >> problemStream
-<<<<<<< HEAD
+        _ * diagnosticsFactory.newUnlimitedStream() >> problemStream
         handler.init(diagnosticsFactory, WarningMode.All, progressBroadcaster, new DefaultProblems(Mock(BuildOperationProgressEventEmitter)))
-=======
-        _ * diagnosticsFactory.newUnlimitedStream() >> problemStream
-        handler.init(diagnosticsFactory, WarningMode.All, progressBroadcaster)
->>>>>>> a01e1512
     }
 
     def 'logs each deprecation warning only once'() {
