--- conflicted
+++ resolved
@@ -17,28 +17,20 @@
 package org.gradle.platform.base.internal;
 
 import org.gradle.language.base.FunctionalSourceSet;
-<<<<<<< HEAD
 import org.gradle.language.base.LanguageSourceSet;
-=======
 import org.gradle.model.internal.type.ModelType;
->>>>>>> 1bce2cf0
 import org.gradle.platform.base.BinarySpec;
 
 import java.util.Set;
 
 public interface BinarySpecInternal extends BinarySpec {
-<<<<<<< HEAD
+    ModelType<BinarySpec> PUBLIC_MODEL_TYPE = ModelType.of(BinarySpec.class);
+    
     /**
      * Return all language source sets.
      * This method is overridden by NativeTestSuiteBinarySpec to include the source sets from the tested binary.
      */
     Set<LanguageSourceSet> getAllSources();
-=======
-
-    ModelType<BinarySpec> PUBLIC_MODEL_TYPE = ModelType.of(BinarySpec.class);
-
-    FunctionalSourceSet getBinarySources();
->>>>>>> 1bce2cf0
 
     void setBinarySources(FunctionalSourceSet sources);
 
