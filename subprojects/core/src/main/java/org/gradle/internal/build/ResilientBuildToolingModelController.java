--- conflicted
+++ resolved
@@ -20,14 +20,11 @@
 import com.google.common.collect.ImmutableSet;
 import org.gradle.api.internal.project.ProjectInternal;
 import org.gradle.api.internal.project.ProjectState;
-<<<<<<< HEAD
 import org.gradle.internal.Try;
+import org.gradle.internal.buildtree.ToolingModelRequestContext;
 import org.gradle.internal.lazy.Lazy;
 import org.gradle.internal.problems.failure.Failure;
 import org.gradle.internal.problems.failure.FailureFactory;
-=======
-import org.gradle.internal.buildtree.ToolingModelRequestContext;
->>>>>>> f681f5cd
 import org.gradle.tooling.provider.model.UnknownModelException;
 import org.gradle.tooling.provider.model.internal.ToolingModelBuilderLookup;
 import org.gradle.tooling.provider.model.internal.ToolingModelBuilderResultInternal;
@@ -54,12 +51,8 @@
     public ResilientBuildToolingModelController(
         BuildState buildState,
         BuildLifecycleController buildController,
-<<<<<<< HEAD
         ToolingModelBuilderLookup buildScopeLookup,
         FailureFactory failureFactory
-=======
-        ToolingModelBuilderLookup buildScopeLookup
->>>>>>> f681f5cd
     ) {
         super(buildState, buildController, buildScopeLookup);
         this.failureFactory = failureFactory;
@@ -71,8 +64,8 @@
     }
 
     @Override
-    protected Try<ToolingModelScope> doLocate(ProjectState targetProject, String modelName, boolean param, Try<Void> buildConfiguration) {
-        return Try.successful(new ResilientProjectToolingScope(targetProject, failureFactory, modelName, param, buildConfiguration));
+    protected Try<ToolingModelScope> doLocate(ProjectState targetProject, ToolingModelRequestContext toolingModelContext, Try<Void> buildConfiguration) {
+        return Try.successful(new ResilientProjectToolingScope(targetProject, toolingModelContext, buildConfiguration, failureFactory));
     }
 
     private static class ResilientProjectToolingScope extends ProjectToolingScope {
@@ -82,14 +75,13 @@
 
         public ResilientProjectToolingScope(
             ProjectState targetProject,
-            FailureFactory failureFactory,
-            String modelName,
-            boolean parameter,
-            Try<Void> ownerBuildConfiguration
+            ToolingModelRequestContext toolingModelRequestContext,
+            Try<Void> ownerBuildConfiguration,
+            FailureFactory failureFactory
         ) {
-            super(targetProject, modelName, parameter);
+            super(targetProject, toolingModelRequestContext);
+            this.ownerBuildConfiguration = ownerBuildConfiguration;
             this.failureFactory = failureFactory;
-            this.ownerBuildConfiguration = ownerBuildConfiguration;
         }
 
         @Override
@@ -117,7 +109,6 @@
             boolean canRunEvenIfProjectNotFullyConfigured = canRunEvenIfProjectNotFullyConfigured(modelName);
             return new ResilientToolingModelBuilder(builder, projectConfiguration, failureFactory, canRunEvenIfProjectNotFullyConfigured);
         }
-<<<<<<< HEAD
     }
 
     private static boolean canRunEvenIfProjectNotFullyConfigured(String modelName) {
@@ -147,19 +138,6 @@
             this.projectConfiguration = projectConfiguration;
             this.failureFactory = failureFactory;
             this.canRunEvenIfProjectNotFullyConfigured = canRunEvenIfProjectNotFullyConfigured;
-=======
-        // swallowing the exception, there is hope of going further
-    }
-
-    @Override
-    protected ToolingModelScope doLocate(ProjectState target, ToolingModelRequestContext toolingModelContext) {
-        return new ResilientProjectToolingScope(target, toolingModelContext);
-    }
-
-    private static class ResilientProjectToolingScope extends ProjectToolingScope {
-        public ResilientProjectToolingScope(ProjectState target, ToolingModelRequestContext toolingModelContext) {
-            super(target, toolingModelContext.getModelName(), toolingModelContext.getParameter().isPresent());
->>>>>>> f681f5cd
         }
 
         @Override
