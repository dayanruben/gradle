plugins {
    `java-platform`
}

// Here you should declare versions which should be shared by the different modules of buildSrc itself
val javaParserVersion = "3.18.0"
val groovyVersion = "3.0.8"
val asmVersion = "9.2"

val kotlinVersion = providers.gradleProperty("buildKotlinVersion")
    .forUseAtConfigurationTime()
    .getOrElse(embeddedKotlinVersion)

dependencies {
    constraints {
        // Gradle Plugins
        api("com.gradle:gradle-enterprise-gradle-plugin:3.6.3")
<<<<<<< HEAD
        api("com.gradle.enterprise:test-distribution-gradle-plugin:2.1.1") // Sync with `settings.gradle.kts`
        api("org.gradle.guides:gradle-guides-plugin:0.18.1-hotfix")
=======
        api("com.gradle.enterprise:test-distribution-gradle-plugin:2.1") // Sync with `settings.gradle.kts`
        api("org.gradle.guides:gradle-guides-plugin:0.19.1")
>>>>>>> 58bd24b7
        api("com.gradle.publish:plugin-publish-plugin:0.14.0")
        api("gradle.plugin.org.jetbrains.gradle.plugin.idea-ext:gradle-idea-ext:1.0.1")
        api("me.champeau.gradle:japicmp-gradle-plugin:0.2.9")
        api("me.champeau.jmh:jmh-gradle-plugin:0.6.4")
        api("org.asciidoctor:asciidoctor-gradle-jvm:3.3.2")
        api("org.gradle:test-retry-gradle-plugin:1.3.1")
        api("org.jetbrains.kotlin:kotlin-gradle-plugin") { version { strictly(kotlinVersion) } }
        api("org.jlleitschuh.gradle:ktlint-gradle:10.1.0")
        api("org.gradle.kotlin:gradle-kotlin-dsl-conventions:0.7.0")
        api("com.diffplug.spotless:spotless-plugin-gradle:5.10.2")
        api("com.autonomousapps:dependency-analysis-gradle-plugin:0.71.0")

        // Java Libraries
        api("com.github.javaparser:javaparser-core:$javaParserVersion")
        api("com.github.javaparser:javaparser-symbol-solver-core:$javaParserVersion")
        api("com.google.guava:guava:27.1-jre")
        api("com.google.errorprone:error_prone_annotations:2.5.1")
        api("com.google.code.gson:gson:2.8.6")
        api("com.nhaarman:mockito-kotlin:1.6.0")
        api("com.thoughtworks.qdox:qdox:2.0.0")
        api("com.uwyn:jhighlight:1.0")
        api("com.vladsch.flexmark:flexmark-all:0.34.60") {
            because("Higher versions tested are either incompatible (0.62.2) or bring additional unwanted dependencies (0.36.8)")
        }
        api("commons-io:commons-io:2.8.0")
        api("commons-lang:commons-lang:2.6")
        api("io.mockk:mockk:1.10.6")
        api("javax.activation:activation:1.1.1")
        api("javax.xml.bind:jaxb-api:2.3.1")
        api("com.sun.xml.bind:jaxb-core:2.2.11")
        api("com.sun.xml.bind:jaxb-impl:2.2.11")
        api("junit:junit:4.13.2")
        api("org.spockframework:spock-core:2.0-groovy-3.0")
        api("org.spockframework:spock-junit4:2.0-groovy-3.0")
        api("org.asciidoctor:asciidoctorj:2.4.3")
        api("org.asciidoctor:asciidoctorj-pdf:1.5.4")
        api("com.beust:jcommander:1.78")
        api("org.codehaus.groovy:$groovyVersion")
        api("org.codehaus.groovy.modules.http-builder:http-builder:0.7.2")
        api("org.codenarc:CodeNarc:2.0.0")
        api("org.eclipse.jgit:org.eclipse.jgit:5.7.0.202003110725-r")
        api("org.javassist:javassist:3.27.0-GA")
        api("org.jetbrains.kotlinx:kotlinx-metadata-jvm:0.3.0")
        api("org.jsoup:jsoup:1.13.1")
        api("org.junit.jupiter:junit-jupiter:5.7.1")
        api("org.junit.vintage:junit-vintage-engine:5.7.1")
        api("org.openmbee.junit:junit-xml-parser:1.0.0")
        api("org.ow2.asm:asm:$asmVersion")
        api("org.ow2.asm:asm-commons:$asmVersion")
        api("xerces:xercesImpl:2.12.1") {
            because("Maven Central and JCenter disagree on version 2.9.1 metadata")
        }
        api("net.bytebuddy:byte-buddy") { version { strictly("1.10.21") } }
        api("org.objenesis:objenesis") { version { strictly("3.1") } }
    }
}<|MERGE_RESOLUTION|>--- conflicted
+++ resolved
@@ -15,13 +15,8 @@
     constraints {
         // Gradle Plugins
         api("com.gradle:gradle-enterprise-gradle-plugin:3.6.3")
-<<<<<<< HEAD
         api("com.gradle.enterprise:test-distribution-gradle-plugin:2.1.1") // Sync with `settings.gradle.kts`
-        api("org.gradle.guides:gradle-guides-plugin:0.18.1-hotfix")
-=======
-        api("com.gradle.enterprise:test-distribution-gradle-plugin:2.1") // Sync with `settings.gradle.kts`
         api("org.gradle.guides:gradle-guides-plugin:0.19.1")
->>>>>>> 58bd24b7
         api("com.gradle.publish:plugin-publish-plugin:0.14.0")
         api("gradle.plugin.org.jetbrains.gradle.plugin.idea-ext:gradle-idea-ext:1.0.1")
         api("me.champeau.gradle:japicmp-gradle-plugin:0.2.9")
