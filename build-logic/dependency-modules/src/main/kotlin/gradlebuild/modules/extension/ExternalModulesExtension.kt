/*
 * Copyright 2020 the original author or authors.
 *
 * Licensed under the Apache License, Version 2.0 (the "License");
 * you may not use this file except in compliance with the License.
 * You may obtain a copy of the License at
 *
 *      http://www.apache.org/licenses/LICENSE-2.0
 *
 * Unless required by applicable law or agreed to in writing, software
 * distributed under the License is distributed on an "AS IS" BASIS,
 * WITHOUT WARRANTIES OR CONDITIONS OF ANY KIND, either express or implied.
 * See the License for the specific language governing permissions and
 * limitations under the License.
 */
package gradlebuild.modules.extension

import gradlebuild.modules.model.License


abstract class ExternalModulesExtension(bundleGroovyMajor: Int) {

    val groovyVersion = when (bundleGroovyMajor) {
        4 -> "4.0.27"
        // This is expected to contain Groovy 5 soon, once it's released or we need to test it.
        else -> error("Unsupported Groovy major version: $bundleGroovyMajor")
    }

    val configurationCacheReportVersion = "1.26"
<<<<<<< HEAD
    val gradleIdeStarterVersion = "0.6"
    val kotlinVersion = "2.1.21"
=======
    val gradleIdeStarterVersion = "0.5"
    val kotlinVersion = "2.2.0"
>>>>>>> 78fac8f5

    fun futureKotlin(module: String) = "org.jetbrains.kotlin:kotlin-$module:$kotlinVersion"

    val agp = "com.android.tools.build:gradle"
    val ansiControlSequenceUtil = "net.rubygrapefruit:ansi-control-sequence-util"
    val ant = "org.apache.ant:ant"
    val antLauncher = "org.apache.ant:ant-launcher"
    val asm = "org.ow2.asm:asm"
    val asmAnalysis = "org.ow2.asm:asm-analysis"
    val asmCommons = "org.ow2.asm:asm-commons"
    val asmTree = "org.ow2.asm:asm-tree"
    val asmUtil = "org.ow2.asm:asm-util"
    val assertj = "org.assertj:assertj-core"
    val awsS3Core = "com.amazonaws:aws-java-sdk-core"
    val awsS3Kms = "com.amazonaws:aws-java-sdk-kms"
    val awsS3S3 = "com.amazonaws:aws-java-sdk-s3"
    val awsS3Sts = "com.amazonaws:aws-java-sdk-sts"
    val bouncycastlePgp = "org.bouncycastle:bcpg-jdk18on"
    val bouncycastlePkix = "org.bouncycastle:bcpkix-jdk18on"
    val bouncycastleProvider = "org.bouncycastle:bcprov-jdk18on"
    val bouncycastleUtil = "org.bouncycastle:bcutil-jdk18on"
    val bsh = "org.apache-extras.beanshell:bsh"
    val commonsCodec = "commons-codec:commons-codec"
    val commonsCompress = "org.apache.commons:commons-compress"
    val commonsHttpclient = "org.apache.httpcomponents:httpclient"
    val commonsIo = "commons-io:commons-io"
    val commonsLang = "org.apache.commons:commons-lang3"
    val commonsMath = "org.apache.commons:commons-math3"
    val configurationCacheReport = "org.gradle.buildtool.internal:configuration-cache-report:$configurationCacheReportVersion"
    val develocityTestAnnotation = "com.gradle:develocity-testing-annotations"
    val eclipseSisuPlexus = "org.eclipse.sisu:org.eclipse.sisu.plexus"
    val errorProneAnnotations = "com.google.errorprone:error_prone_annotations"
    val fastutil = "it.unimi.dsi:fastutil"
    val gcs = "com.google.apis:google-api-services-storage"
    val googleApiClient = "com.google.api-client:google-api-client"
    val googleHttpClient = "com.google.http-client:google-http-client"
    val googleHttpClientApacheV2 = "com.google.http-client:google-http-client-apache-v2"
    val googleHttpClientGson = "com.google.http-client:google-http-client-gson"
    val googleOauthClient = "com.google.oauth-client:google-oauth-client"
    val gradleFileEvents = "org.gradle.fileevents:gradle-fileevents"
    val gradleIdeStarter = "org.gradle.buildtool.internal:gradle-ide-starter:$gradleIdeStarterVersion"
    val gradleProfiler = "org.gradle.profiler:gradle-profiler"
    val groovy = "org.apache.groovy:groovy"
    val groovyAnt = "org.apache.groovy:groovy-ant"
    val groovyAstbuilder = "org.apache.groovy:groovy-astbuilder"
    val groovyConsole = "org.apache.groovy:groovy-console"
    val groovyDateUtil = "org.apache.groovy:groovy-dateutil"
    val groovyDatetime = "org.apache.groovy:groovy-datetime"
    val groovyDoc = "org.apache.groovy:groovy-groovydoc"
    val groovyJson = "org.apache.groovy:groovy-json"
    val groovyNio = "org.apache.groovy:groovy-nio"
    val groovySql = "org.apache.groovy:groovy-sql"
    val groovyTemplates = "org.apache.groovy:groovy-templates"
    val groovyTest = "org.apache.groovy:groovy-test"
    val groovyXml = "org.apache.groovy:groovy-xml"
    val gson = "com.google.code.gson:gson"
    val guava = "com.google.guava:guava"
    val h2Database = "com.h2database:h2"
    val hamcrest = "org.hamcrest:hamcrest"
    val httpcore = "org.apache.httpcomponents:httpcore"
    val inject = "javax.inject:javax.inject"
    val ivy = "org.apache.ivy:ivy"
    val jacksonAnnotations = "com.fasterxml.jackson.core:jackson-annotations"
    val jacksonCore = "com.fasterxml.jackson.core:jackson-core"
    val jacksonDatabind = "com.fasterxml.jackson.core:jackson-databind"
    val jacksonDatatypeJdk8 = "com.fasterxml.jackson.datatype:jackson-datatype-jdk8"
    val jacksonDatatypeJsr310 = "com.fasterxml.jackson.datatype:jackson-datatype-jsr310"
    val jakartaActivation = "com.sun.activation:jakarta.activation"
    val jakartaXmlBind = "jakarta.xml.bind:jakarta.xml.bind-api"
    val jansi = "org.fusesource.jansi:jansi"
    val jatl = "com.googlecode.jatl:jatl"
    val javaPoet = "com.squareup:javapoet"
    val jaxbCore = "com.sun.xml.bind:jaxb-core"
    val jaxbImpl = "com.sun.xml.bind:jaxb-impl"
    val jcifs = "jcifs:jcifs"
    val jclToSlf4j = "org.slf4j:jcl-over-slf4j"
    val jcommander = "com.beust:jcommander"
    val jetbrainsAnnotations = "org.jetbrains:annotations"
    val jgit = "org.eclipse.jgit:org.eclipse.jgit"
    val jgitSsh = "org.eclipse.jgit:org.eclipse.jgit.ssh.apache"
    val jgitSshAgent = "org.eclipse.jgit:org.eclipse.jgit.ssh.apache.agent"
    val jna = "net.java.dev.jna:jna"
    val jnaPlatform = "net.java.dev.jna:jna-platform"
    val joda = "joda-time:joda-time"
    val jsch = "com.github.mwiede:jsch"
    val jsr305 = "com.google.code.findbugs:jsr305"
    val jspecify = "org.jspecify:jspecify"
    val julToSlf4j = "org.slf4j:jul-to-slf4j"
    val junit = "junit:junit"
    val junitJupiter = "org.junit.jupiter:junit-jupiter"
    val junit5JupiterApi = "org.junit.jupiter:junit-jupiter-api"
    val junit5Vintage = "org.junit.vintage:junit-vintage-engine"
    val junitPlatform = "org.junit.platform:junit-platform-launcher"
    val junitPlatformEngine = "org.junit.platform:junit-platform-engine"
    val jzlib = "com.jcraft:jzlib"
    val kotlinCompilerEmbeddable = futureKotlin("compiler-embeddable")
    val kotlinReflect = futureKotlin("reflect")
    val kotlinStdlib = futureKotlin("stdlib")
    val kotlinBuildToolsImpl = futureKotlin("build-tools-impl")
    val kotlinJvmAbiGenEmbeddable = "org.jetbrains.kotlin:jvm-abi-gen-embeddable"
    val kotlinxSerializationCore = "org.jetbrains.kotlinx:kotlinx-serialization-core"
    val kotlinxSerializationJson = "org.jetbrains.kotlinx:kotlinx-serialization-json"
    val kryo = "com.esotericsoftware.kryo:kryo"
    val log4jToSlf4j = "org.slf4j:log4j-over-slf4j"
    val maven3Artifact = "org.apache.maven:maven-artifact"
    val maven3BuilderSupport = "org.apache.maven:maven-builder-support"
    val maven3Core = "org.apache.maven:maven-core"
    val maven3Model = "org.apache.maven:maven-model"
    val maven3RepositoryMetadata = "org.apache.maven:maven-repository-metadata"
    val maven3ResolverProvider = "org.apache.maven:maven-resolver-provider"
    val maven3Settings = "org.apache.maven:maven-settings"
    val maven3SettingsBuilder = "org.apache.maven:maven-settings-builder"
    val mavenResolverApi = "org.apache.maven.resolver:maven-resolver-api"
    val mavenResolverConnectorBasic = "org.apache.maven.resolver:maven-resolver-connector-basic"
    val mavenResolverImpl = "org.apache.maven.resolver:maven-resolver-impl"
    val mavenResolverSupplier = "org.apache.maven.resolver:maven-resolver-supplier"
    val mavenResolverTransportFile = "org.apache.maven.resolver:maven-resolver-transport-file"
    val mavenResolverTransportHttp = "org.apache.maven.resolver:maven-resolver-transport-http"
    val minlog = "com.esotericsoftware.minlog:minlog"
    val nativePlatform = "net.rubygrapefruit:native-platform"
    val objenesis = "org.objenesis:objenesis"
    val plexusCipher = "org.sonatype.plexus:plexus-cipher"
    val plexusClassworlds = "org.codehaus.plexus:plexus-classworlds"
    val plexusInterpolation = "org.codehaus.plexus:plexus-interpolation"
    val plexusSecDispatcher = "org.codehaus.plexus:plexus-sec-dispatcher"
    val plexusUtils = "org.codehaus.plexus:plexus-utils"
    val plist = "com.googlecode.plist:dd-plist"
    val pmavenCommon = "org.sonatype.pmaven:pmaven-common"
    val pmavenGroovy = "org.sonatype.pmaven:pmaven-groovy"
    val slf4jApi = "org.slf4j:slf4j-api"
    val slf4jSimple = "org.slf4j:slf4j-simple"
    val snakeyaml = "org.yaml:snakeyaml"
    val testng = "org.testng:testng"
    val tomlj = "org.tomlj:tomlj"
    val trove4j = "org.jetbrains.intellij.deps:trove4j"
    val xbeanReflect = "org.apache.xbean:xbean-reflect"
    val xmlApis = "xml-apis:xml-apis"

    // Compile only dependencies (dynamically downloaded if needed)
    val maven3Compat = "org.apache.maven:maven-compat"
    val maven3PluginApi = "org.apache.maven:maven-plugin-api"
    val zinc = "org.scala-sbt:zinc_2.13"

    // Test classpath only libraries
    val aircompressor = "io.airlift:aircompressor"
    val archunit = "com.tngtech.archunit:archunit"
    val archunitJunit5 = "com.tngtech.archunit:archunit-junit5"
    val archunitJunit5Api = "com.tngtech.archunit:archunit-junit5-api"
    val awaitility = "org.awaitility:awaitility-kotlin"
    val bytebuddy = "net.bytebuddy:byte-buddy"
    val bytebuddyAgent = "net.bytebuddy:byte-buddy-agent"
    val cglib = "cglib:cglib"
    val compileTesting = "com.google.testing.compile:compile-testing"
    val dockerJavaApi = "com.github.docker-java:docker-java-api"
    val equalsverifier = "nl.jqno.equalsverifier:equalsverifier"
    val hikariCP = "com.zaxxer:HikariCP"
    val guice = "com.google.inject:guice"
    val httpmime = "org.apache.httpcomponents:httpmime"
    val jacksonKotlin = "com.fasterxml.jackson.module:jackson-module-kotlin"
    val jetty = "org.eclipse.jetty:jetty-http"
    val jettySecurity = "org.eclipse.jetty:jetty-security"
    val jettyServer = "org.eclipse.jetty:jetty-server"
    val jettyServlet = "org.eclipse.jetty:jetty-servlet"
    val jettyUtil = "org.eclipse.jetty:jetty-util"
    val jettyWebApp = "org.eclipse.jetty:jetty-webapp"
    val joptSimple = "net.sf.jopt-simple:jopt-simple"
    val jsoup = "org.jsoup:jsoup"
    val jtar = "org.kamranzafar:jtar"
    val kotlinCoroutines = "org.jetbrains.kotlinx:kotlinx-coroutines-core-jvm"
    val kotlinCoroutinesDebug = "org.jetbrains.kotlinx:kotlinx-coroutines-debug"
    val littleproxy = "xyz.rogfam:littleproxy"
    val mina = "org.apache.mina:mina-core"
    val mockitoCore = "org.mockito:mockito-core"
    val mockitoKotlin = "org.mockito.kotlin:mockito-kotlin"
    val mockwebserver = "com.squareup.okhttp3:mockwebserver"
    val mySqlConnector = "com.mysql:mysql-connector-j"
    val netty = "io.netty:netty-all"
    val opentest4j = "org.opentest4j:opentest4j"
    val samplesCheck = "org.gradle.exemplar:samples-check"
    val samplesDiscovery = "org.gradle.exemplar:samples-discovery"
    val snappy = "org.iq80.snappy:snappy"
    val servletApi = "javax.servlet:javax.servlet-api"
    val socksProxy = "com.github.bbottema:java-socks-proxy-server"
    val spock = "org.spockframework:spock-core"
    val spockJUnit4 = "org.spockframework:spock-junit4"
    val sshdCore = "org.apache.sshd:sshd-core"
    val sshdOsgi = "org.apache.sshd:sshd-osgi"
    val sshdScp = "org.apache.sshd:sshd-scp"
    val sshdSftp = "org.apache.sshd:sshd-sftp"
    val testcontainers = "org.testcontainers:testcontainers"
    val testcontainersSpock = "org.testcontainers:spock"
    val typesafeConfig = "com.typesafe:config"
    val xerces = "xerces:xercesImpl"
    val xmlunit = "xmlunit:xmlunit"

    val licenses = mapOf(
        ansiControlSequenceUtil to License.Apache2,
        ant to License.Apache2,
        antLauncher to License.Apache2,
        asm to License.BSD3,
        asmAnalysis to License.BSD3,
        asmCommons to License.BSD3,
        asmTree to License.BSD3,
        asmUtil to License.BSD3,
        assertj to License.Apache2,
        awsS3Core to License.Apache2,
        awsS3Kms to License.Apache2,
        awsS3S3 to License.Apache2,
        awsS3Sts to License.Apache2,
        bouncycastlePgp to License.MIT,
        bouncycastleProvider to License.MIT,
        bouncycastleUtil to License.MIT,
        bsh to License.Apache2,
        commonsCodec to License.Apache2,
        commonsCompress to License.Apache2,
        commonsHttpclient to License.Apache2,
        commonsIo to License.Apache2,
        commonsLang to License.Apache2,
        commonsMath to License.Apache2,
        compileTesting to License.Apache2,
        configurationCacheReport to License.Apache2,
        fastutil to License.Apache2,
        gcs to License.Apache2,
        googleApiClient to License.Apache2,
        googleHttpClient to License.Apache2,
        googleHttpClientGson to License.Apache2,
        googleHttpClientApacheV2 to License.Apache2,
        googleOauthClient to License.Apache2,
        gradleFileEvents to License.Apache2,
        gradleIdeStarter to License.Apache2,
        gradleProfiler to License.Apache2,
        groovy to License.Apache2,
        gson to License.Apache2,
        guava to License.Apache2,
        guice to License.Apache2,
        h2Database to License.EPL,
        hamcrest to License.BSD3,
        httpcore to License.Apache2,
        hikariCP to License.Apache2,
        inject to License.Apache2,
        ivy to License.Apache2,
        jacksonAnnotations to License.Apache2,
        jacksonCore to License.Apache2,
        jacksonDatabind to License.Apache2,
        jacksonDatatypeJdk8 to License.Apache2,
        jacksonDatatypeJsr310 to License.Apache2,
        jakartaActivation to License.EDL,
        jakartaXmlBind to License.EDL,
        jansi to License.Apache2,
        jatl to License.Apache2,
        javaPoet to License.Apache2,
        jaxbCore to License.EDL,
        jaxbImpl to License.EDL,
        jcifs to License.LGPL21,
        jclToSlf4j to License.MIT,
        jcommander to License.Apache2,
        jetbrainsAnnotations to License.Apache2,
        jgit to License.EDL,
        joda to License.Apache2,
        jsch to License.BSDStyle,
        jsr305 to License.BSD3,
        julToSlf4j to License.MIT,
        junit to License.EPL,
        junit5Vintage to License.EPL,
        junit5JupiterApi to License.EPL,
        junitPlatform to License.EPL,
        junitPlatformEngine to License.EPL,
        jzlib to License.BSDStyle,
        kryo to License.BSD3,
        log4jToSlf4j to License.MIT,
        maven3BuilderSupport to License.Apache2,
        maven3Model to License.Apache2,
        maven3ResolverProvider to License.Apache2,
        maven3RepositoryMetadata to License.Apache2,
        maven3Settings to License.Apache2,
        maven3SettingsBuilder to License.Apache2,
        mavenResolverApi to License.Apache2,
        mavenResolverConnectorBasic to License.Apache2,
        mavenResolverImpl to License.Apache2,
        mavenResolverSupplier to License.Apache2,
        mavenResolverTransportFile to License.Apache2,
        mavenResolverTransportHttp to License.Apache2,
        minlog to License.BSD3,
        nativePlatform to License.Apache2,
        objenesis to License.Apache2,
        plexusCipher to License.Apache2,
        plexusInterpolation to License.Apache2,
        plexusSecDispatcher to License.Apache2,
        plexusUtils to License.Apache2,
        plist to License.MIT,
        pmavenCommon to License.Apache2,
        pmavenGroovy to License.Apache2,
        slf4jApi to License.MIT,
        snakeyaml to License.Apache2,
        testng to License.Apache2,
        tomlj to License.Apache2,
        trove4j to License.LGPL21,
        xbeanReflect to License.Apache2,
        xmlApis to License.Apache2,
        zinc to License.Apache2
    )
}<|MERGE_RESOLUTION|>--- conflicted
+++ resolved
@@ -27,13 +27,8 @@
     }
 
     val configurationCacheReportVersion = "1.26"
-<<<<<<< HEAD
     val gradleIdeStarterVersion = "0.6"
-    val kotlinVersion = "2.1.21"
-=======
-    val gradleIdeStarterVersion = "0.5"
     val kotlinVersion = "2.2.0"
->>>>>>> 78fac8f5
 
     fun futureKotlin(module: String) = "org.jetbrains.kotlin:kotlin-$module:$kotlinVersion"
 
